use clap::{Parser, Subcommand};
use std::path::PathBuf;

use anyhow::{bail, Result};
use fs_err::{self as fs, read_to_string, write};
use rv::cli::utils::timeit;
use rv::cli::{find_r_repositories, init, init_structure, migrate_renv, CliContext};
use rv::{
    activate, add_packages, deactivate, read_and_verify_config,
    CacheInfo, Config, Git, Http, Lockfile, ProjectInfo, RCmd, RCommandLine, ResolvedDependency,
    Resolver, SyncHandler, Version,
};

#[derive(Parser)]
#[clap(version, author, about, subcommand_negates_reqs = true)]
pub struct Cli {
    #[command(flatten)]
    verbose: clap_verbosity_flag::Verbosity,

    /// Path to a config file other than rproject.toml in the current directory
    #[clap(short = 'c', long, default_value = "rproject.toml", global = true)]
    pub config_file: PathBuf,

    #[clap(subcommand)]
    pub command: Command,
}

#[derive(Debug, Subcommand)]
pub enum Command {
    /// Creates a new rv project
    Init {
        #[clap(value_parser, default_value = ".")]
        project_directory: PathBuf,
        #[clap(short = 'r', long)]
        /// Specify a non-default R version
        r_version: Option<String>,
        #[clap(long)]
        /// Do no populated repositories
        no_repositories: bool,
        #[clap(long, value_parser, num_args = 1..)]
        /// Add simple packages to the config
        add: Vec<String>,
        #[clap(long)]
<<<<<<< HEAD
        /// Turn off rv access through .rv R environment
        no_r_environment: bool,
=======
        /// Force new init. This will replace content in your rproject.toml
        force: bool
>>>>>>> 0a8c8014
    },
    /// Returns the path for the library for the current project/system.
    /// The path is always in unix format
    Library,
    /// Dry run of what sync would do
    Plan {
        #[clap(short, long)]
        upgrade: bool,
    },
    /// Replaces the library with exactly what is in the lock file
    Sync,
    /// Add simple packages to the project and sync
    Add {
        #[clap(value_parser)]
        packages: Vec<String>,
        #[clap(long)]
        /// Do not make any changes, only report what would happen if those packages were added         
        dry_run: bool,
        #[clap(long)]
        /// Add packages to config file, but do not sync. No effect if --dry-run is used
        no_sync: bool,
    },
    /// Provide information about the project
    Info {
        #[clap(short, long)]
        json: bool,
        #[clap(short, long)]
        /// Display only the r version
        r_version: bool,
    },
    /// Gives information about where the cache is for that project
    Cache {
        #[clap(short, long)]
        json: bool,
    },
    /// Upgrade packages to the latest versions available
    Upgrade {
        #[clap(long)]
        dry_run: bool,
    },
    /// Migrate renv to rv
    Migrate {
        #[clap(subcommand)]
        subcommand: MigrateSubcommand,
    },
    /// Activate a previously initialized rv project
    Activate {
        #[clap(long)]
        no_r_environment: bool,
    },
    /// Deactivate an rv project
    Deactivate,
}

#[derive(Debug, Subcommand)]
pub enum MigrateSubcommand {
    Renv {
        #[clap(value_parser, default_value = "renv.lock")]
        renv_file: PathBuf,
        #[clap(long)]
        /// Include the patch in the R version
        strict_r_version: bool,
        /// Turn off rv access through .rv R environment
        no_r_environment: bool,
    },
}

#[derive(Debug, Clone)]
enum SyncMode {
    Default,
    FullUpgrade,
    // TODO: PartialUpgrade -- allow user to specify packages to upgrade
}

/// Resolve dependencies for the project. If there are any unmet dependencies, they will be printed
/// to stderr and the cli will exit.
fn resolve_dependencies(context: &CliContext) -> Vec<ResolvedDependency> {
    let resolver = Resolver::new(
        &context.project_dir,
        &context.databases,
        &context.r_version,
        context.lockfile.as_ref(),
    );

    let resolution = resolver.resolve(
        context.config.dependencies(),
        context.config.prefer_repositories_for(),
        &context.cache,
        &Git {},
        &Http {},
    );
    if !resolution.is_success() {
        eprintln!("Failed to resolve all dependencies");
        for d in resolution.failed {
            eprintln!("    {d}");
        }
        ::std::process::exit(1)
    }

    resolution.found
}

fn _sync(
    mut context: CliContext,
    dry_run: bool,
    has_logs_enabled: bool,
    sync_mode: SyncMode,
) -> Result<()> {
    context.load_databases_if_needed()?;
    match sync_mode {
        SyncMode::Default => (),
        SyncMode::FullUpgrade => context.lockfile = None,
    }
    let resolved = resolve_dependencies(&context);

    match timeit!(
        if dry_run {
            "Planned dependencies"
        } else {
            "Synced dependencies"
        },
        {
            let mut handler = SyncHandler::new(
                &context.project_dir,
                &context.library,
                &context.cache,
                &context.staging_path(),
            );
            if dry_run {
                handler.dry_run();
            }
            if !has_logs_enabled {
                handler.show_progress_bar();
            }
            handler.set_has_lockfile(context.lockfile.is_some());
            handler.handle(&resolved, &context.r_cmd)
        }
    ) {
        Ok(changes) => {
            if changes.is_empty() {
                println!("Nothing to do");
            }
            if !dry_run {
                if resolved.is_empty() {
                    // delete the lockfiles if there are no dependencies
                    let lockfile_path = context.lockfile_path();
                    if lockfile_path.exists() {
                        fs::remove_file(lockfile_path)?;
                    }
                } else {
                    let lockfile =
                        Lockfile::from_resolved(&context.r_version.major_minor(), resolved);
                    if let Some(existing_lockfile) = &context.lockfile {
                        if existing_lockfile != &lockfile {
                            lockfile.save(context.lockfile_path())?;
                            log::debug!("Lockfile changed, saving it.");
                        }
                    } else {
                        lockfile.save(context.lockfile_path())?;
                    }
                }
            }

            for c in changes {
                println!("{}", c.print(!dry_run));
            }
            Ok(())
        }
        Err(e) => {
            if context.staging_path().is_dir() {
                fs::remove_dir_all(context.staging_path())?;
            }
            Err(e.into())
        }
    }
}

fn try_main() -> Result<()> {
    let cli = Cli::parse();
    env_logger::Builder::new()
        .filter_level(cli.verbose.log_level_filter())
        .filter(Some("ureq"), log::LevelFilter::Off)
        .filter(Some("rustls"), log::LevelFilter::Off)
        .filter(Some("os_info"), log::LevelFilter::Off)
        .init();

    match cli.command {
        Command::Init {
            project_directory,
            r_version,
            no_repositories,
            add,
<<<<<<< HEAD
            no_r_environment,
=======
            force, 
>>>>>>> 0a8c8014
        } => {
            let r_version = if let Some(r) = r_version {
                // Make sure input is a valid version format. NOT checking if it is a valid R version on system in init
                if r.parse::<Version>().is_err() {
                    bail!("R version specified could not be parsed as a valid version")
                }
                r
            } else {
                // if r version is not provided, get the major.minor of the R version on the path
                let [major, minor] = match (RCommandLine { r: None }).version() {
                    Ok(r_ver) => r_ver,
                    Err(e) => {
                        if cfg!(windows) {
                            RCommandLine {
                                r: Some(PathBuf::from("R.bat")),
                            }
                            .version()?
                        } else {
                            Err(e)?
                        }
                    }
                }
                .major_minor();
                format!("{major}.{minor}")
            };

            let repositories = if no_repositories {
                Vec::new()
            } else {
                find_r_repositories().unwrap_or(Vec::new())
            };
<<<<<<< HEAD
            init(&project_directory, &r_version, &repositories, &add)?;
            activate(&project_directory, no_r_environment)?;
=======
            init(&project_directory, &r_version, &repositories, &add, force)?;
            activate(&project_directory)?;
>>>>>>> 0a8c8014
            println!(
                "rv project successfully initialized at {}",
                project_directory.display()
            );
        }
        Command::Library => {
            let context = CliContext::new(&cli.config_file)?;
            let path_str = context.library_path().to_string_lossy();
            let path_out = if cfg!(windows) {
                path_str.replace('\\', "/")
            } else {
                path_str.to_string()
            };
            println!("{path_out}");
        }
        Command::Plan { upgrade } => {
            let upgrade = if upgrade {
                SyncMode::FullUpgrade
            } else {
                SyncMode::Default
            };
            let context = CliContext::new(&cli.config_file)?;
            _sync(context, true, cli.verbose.is_present(), upgrade)?;
        }
        Command::Sync => {
            let context = CliContext::new(&cli.config_file)?;
            _sync(context, false, cli.verbose.is_present(), SyncMode::Default)?;
        }
        Command::Add {
            packages,
            dry_run,
            no_sync,
        } => {
            // load config to verify structure is valid
            let mut doc = read_and_verify_config(&cli.config_file)?;
            add_packages(&mut doc, packages)?;
            // write the update if not dry run
            if !dry_run {
                write(&cli.config_file, doc.to_string())?;
            }
            // if no sync, exit early
            if no_sync {
                println!("Packages successfully added");
                return Ok(());
            }
            let mut context = CliContext::new(&cli.config_file)?;
            // if dry run, the config won't have been editied to reflect the added changes so must be added
            if dry_run {
                context.config = doc.to_string().parse::<Config>()?;
            }
            _sync(
                context,
                dry_run,
                cli.verbose.is_present(),
                SyncMode::Default,
            )?;
        }
        Command::Upgrade { dry_run } => {
            let context = CliContext::new(&cli.config_file)?;
            _sync(
                context,
                dry_run,
                cli.verbose.is_present(),
                SyncMode::FullUpgrade,
            )?;
        }
        Command::Cache { json } => {
            let mut context = CliContext::new(&cli.config_file)?;
            context.load_databases()?;
            let info = CacheInfo::new(
                &context.config,
                &context.cache,
                resolve_dependencies(&context),
            );
            if json {
                println!(
                    "{}",
                    serde_json::to_string_pretty(&info).expect("valid json")
                );
            } else {
                println!("{info}");
            }
        }
        Command::Migrate {
            subcommand:
                MigrateSubcommand::Renv {
                    renv_file,
                    strict_r_version,
                    no_r_environment,
                },
        } => {
            let unresolved = migrate_renv(&renv_file, &cli.config_file, strict_r_version)?;
            // migrate renv will create the config file, so parent directory is confirmed to exist
            let project_dir = &cli
                .config_file
                .canonicalize()?
                .parent()
                .unwrap()
                .to_path_buf();
            init_structure(project_dir)?;
            activate(project_dir, no_r_environment)?;
            let content = read_to_string(project_dir.join(".Rprofile"))?.replace(
                "source(\"renv/activate.R\")",
                "# source(\"renv/activate.R\")",
            );
            write(project_dir.join(".Rprofile"), content)?;
            if unresolved.is_empty() {
                println!(
                    "{} was successfully migrated to {}",
                    renv_file.display(),
                    cli.config_file.display()
                );
            } else {
                println!(
                    "{} was migrated to {} with {} unresolved packages: ",
                    renv_file.display(),
                    cli.config_file.display(),
                    unresolved.len()
                );
                for u in &unresolved {
                    eprintln!("    {u}");
                }
            }
        }
        Command::Info { json, r_version } => {
            let mut context = CliContext::new(&cli.config_file)?;
            context.load_databases()?;
            let resolved = resolve_dependencies(&context);
            let info = ProjectInfo::new(
                &context.library,
                &resolved,
                &context.config.repositories(),
                &context.databases,
                &context.r_version,
                &context.cache,
                context.lockfile.as_ref(),
            );
            if json {
                if r_version {
                    println!(
                        "{}",
                        serde_json::json!({"r_version": context.config.r_version().original})
                    );
                } else {
                    println!(
                        "{}",
                        serde_json::to_string_pretty(&info).expect("valid json")
                    );
                }
            } else {
                if r_version {
                    println!("{}", context.config.r_version().original);
                } else {
                    println!("{info}");
                }
            }
        }
        Command::Activate{no_r_environment} => {
            let dir = std::env::current_dir()?;
            activate(dir, no_r_environment)?;
            println!("rv activated");
        }
        Command::Deactivate => {
            let dir = std::env::current_dir()?;
            deactivate(dir)?;
            println!("rv deactivated");
        }
    }

    Ok(())
}

fn main() {
    if let Err(e) = try_main() {
        eprintln!("{e:?}");
        ::std::process::exit(1)
    }
}<|MERGE_RESOLUTION|>--- conflicted
+++ resolved
@@ -41,13 +41,11 @@
         /// Add simple packages to the config
         add: Vec<String>,
         #[clap(long)]
-<<<<<<< HEAD
         /// Turn off rv access through .rv R environment
         no_r_environment: bool,
-=======
+        #[clap(long)]
         /// Force new init. This will replace content in your rproject.toml
         force: bool
->>>>>>> 0a8c8014
     },
     /// Returns the path for the library for the current project/system.
     /// The path is always in unix format
@@ -240,11 +238,8 @@
             r_version,
             no_repositories,
             add,
-<<<<<<< HEAD
             no_r_environment,
-=======
             force, 
->>>>>>> 0a8c8014
         } => {
             let r_version = if let Some(r) = r_version {
                 // Make sure input is a valid version format. NOT checking if it is a valid R version on system in init
@@ -276,13 +271,8 @@
             } else {
                 find_r_repositories().unwrap_or(Vec::new())
             };
-<<<<<<< HEAD
-            init(&project_directory, &r_version, &repositories, &add)?;
+            init(&project_directory, &r_version, &repositories, &add, force)?;
             activate(&project_directory, no_r_environment)?;
-=======
-            init(&project_directory, &r_version, &repositories, &add, force)?;
-            activate(&project_directory)?;
->>>>>>> 0a8c8014
             println!(
                 "rv project successfully initialized at {}",
                 project_directory.display()
