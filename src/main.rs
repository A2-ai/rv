use clap::{Parser, Subcommand};
use std::path::PathBuf;

use anyhow::{bail, Result};
use fs_err::{self as fs, read_to_string, write};
use rv::cli::utils::timeit;
use rv::cli::{find_r_repositories, init, init_structure, migrate_renv, CliContext};
use rv::{
<<<<<<< HEAD
    activate, add_packages, deactivate, read_and_verify_config,
    CacheInfo, Config, Git, Http, Lockfile, ProjectInfo, RCmd, RCommandLine, ResolvedDependency,
    Resolver, SyncHandler, Version,
=======
    activate, add_packages, deactivate, read_and_verify_config, CacheInfo, Config, GitExecutor,
    Http, Lockfile, ProjectInfo, RCmd, RCommandLine, ResolvedDependency, Resolver, SyncHandler,
    Version,
>>>>>>> c4b08af3
};

#[derive(Parser)]
#[clap(version, author, about, subcommand_negates_reqs = true)]
pub struct Cli {
    #[command(flatten)]
    verbose: clap_verbosity_flag::Verbosity,

    /// Path to a config file other than rproject.toml in the current directory
    #[clap(short = 'c', long, default_value = "rproject.toml", global = true)]
    pub config_file: PathBuf,

    #[clap(subcommand)]
    pub command: Command,
}

#[derive(Debug, Subcommand)]
pub enum Command {
    /// Creates a new rv project
    Init {
        #[clap(value_parser, default_value = ".")]
        project_directory: PathBuf,
        #[clap(short = 'r', long)]
        /// Specify a non-default R version
        r_version: Option<String>,
        #[clap(long)]
        /// Do no populated repositories
        no_repositories: bool,
        #[clap(long, value_parser, num_args = 1..)]
        /// Add simple packages to the config
        add: Vec<String>,
        #[clap(long)]
        /// Turn off rv access through .rv R environment
        no_r_environment: bool,
        #[clap(long)]
        /// Force new init. This will replace content in your rproject.toml
        force: bool
    },
    /// Returns the path for the library for the current project/system.
    /// The path is always in unix format
    Library,
    /// Dry run of what sync would do
    Plan {
        #[clap(short, long)]
        upgrade: bool,
    },
    /// Replaces the library with exactly what is in the lock file
    Sync,
    /// Add simple packages to the project and sync
    Add {
        #[clap(value_parser)]
        packages: Vec<String>,
        #[clap(long)]
        /// Do not make any changes, only report what would happen if those packages were added         
        dry_run: bool,
        #[clap(long)]
        /// Add packages to config file, but do not sync. No effect if --dry-run is used
        no_sync: bool,
    },
    /// Provide information about the project
    Info {
        #[clap(short, long)]
        json: bool,
        #[clap(short, long)]
        /// Display only the r version
        r_version: bool,
    },
    /// Gives information about where the cache is for that project
    Cache {
        #[clap(short, long)]
        json: bool,
    },
    /// Upgrade packages to the latest versions available
    Upgrade {
        #[clap(long)]
        dry_run: bool,
    },
    /// Migrate renv to rv
    Migrate {
        #[clap(subcommand)]
        subcommand: MigrateSubcommand,
    },
    /// Activate a previously initialized rv project
    Activate {
        #[clap(long)]
        no_r_environment: bool,
    },
    /// Deactivate an rv project
    Deactivate,
}

#[derive(Debug, Subcommand)]
pub enum MigrateSubcommand {
    Renv {
        #[clap(value_parser, default_value = "renv.lock")]
        renv_file: PathBuf,
        #[clap(long)]
        /// Include the patch in the R version
        strict_r_version: bool,
        /// Turn off rv access through .rv R environment
        no_r_environment: bool,
    },
}

#[derive(Debug, Clone)]
enum SyncMode {
    Default,
    FullUpgrade,
    // TODO: PartialUpgrade -- allow user to specify packages to upgrade
}

/// Resolve dependencies for the project. If there are any unmet dependencies, they will be printed
/// to stderr and the cli will exit.
fn resolve_dependencies(context: &CliContext) -> Vec<ResolvedDependency> {
    let resolver = Resolver::new(
        &context.project_dir,
        &context.databases,
        &context.r_version,
        context.lockfile.as_ref(),
    );

    let resolution = resolver.resolve(
        context.config.dependencies(),
        context.config.prefer_repositories_for(),
        &context.cache,
        &GitExecutor {},
        &Http {},
    );
    if !resolution.is_success() {
        eprintln!("Failed to resolve all dependencies");
        for d in resolution.failed {
            eprintln!("    {d}");
        }
        ::std::process::exit(1)
    }

    resolution.found
}

fn _sync(
    mut context: CliContext,
    dry_run: bool,
    has_logs_enabled: bool,
    sync_mode: SyncMode,
) -> Result<()> {
    context.load_databases_if_needed()?;
    match sync_mode {
        SyncMode::Default => (),
        SyncMode::FullUpgrade => context.lockfile = None,
    }
    let resolved = resolve_dependencies(&context);

    match timeit!(
        if dry_run {
            "Planned dependencies"
        } else {
            "Synced dependencies"
        },
        {
            let mut handler = SyncHandler::new(
                &context.project_dir,
                &context.library,
                &context.cache,
                &context.staging_path(),
            );
            if dry_run {
                handler.dry_run();
            }
            if !has_logs_enabled {
                handler.show_progress_bar();
            }
            handler.set_has_lockfile(context.lockfile.is_some());
            handler.handle(&resolved, &context.r_cmd)
        }
    ) {
        Ok(changes) => {
            if changes.is_empty() {
                println!("Nothing to do");
            }
            if !dry_run {
                if resolved.is_empty() {
                    // delete the lockfiles if there are no dependencies
                    let lockfile_path = context.lockfile_path();
                    if lockfile_path.exists() {
                        fs::remove_file(lockfile_path)?;
                    }
                } else {
                    let lockfile =
                        Lockfile::from_resolved(&context.r_version.major_minor(), resolved);
                    if let Some(existing_lockfile) = &context.lockfile {
                        if existing_lockfile != &lockfile {
                            lockfile.save(context.lockfile_path())?;
                            log::debug!("Lockfile changed, saving it.");
                        }
                    } else {
                        lockfile.save(context.lockfile_path())?;
                    }
                }
            }

            for c in changes {
                println!("{}", c.print(!dry_run));
            }
            Ok(())
        }
        Err(e) => {
            if context.staging_path().is_dir() {
                fs::remove_dir_all(context.staging_path())?;
            }
            Err(e.into())
        }
    }
}

fn try_main() -> Result<()> {
    let cli = Cli::parse();
    env_logger::Builder::new()
        .filter_level(cli.verbose.log_level_filter())
        .filter(Some("ureq"), log::LevelFilter::Off)
        .filter(Some("rustls"), log::LevelFilter::Off)
        .filter(Some("os_info"), log::LevelFilter::Off)
        .init();

    match cli.command {
        Command::Init {
            project_directory,
            r_version,
            no_repositories,
            add,
            no_r_environment,
            force, 
        } => {
            let r_version = if let Some(r) = r_version {
                // Make sure input is a valid version format. NOT checking if it is a valid R version on system in init
                if r.parse::<Version>().is_err() {
                    bail!("R version specified could not be parsed as a valid version")
                }
                r
            } else {
                // if r version is not provided, get the major.minor of the R version on the path
                let [major, minor] = match (RCommandLine { r: None }).version() {
                    Ok(r_ver) => r_ver,
                    Err(e) => {
                        if cfg!(windows) {
                            RCommandLine {
                                r: Some(PathBuf::from("R.bat")),
                            }
                            .version()?
                        } else {
                            Err(e)?
                        }
                    }
                }
                .major_minor();
                format!("{major}.{minor}")
            };

            let repositories = if no_repositories {
                Vec::new()
            } else {
                find_r_repositories().unwrap_or(Vec::new())
            };
            init(&project_directory, &r_version, &repositories, &add, force)?;
            activate(&project_directory, no_r_environment)?;
            println!(
                "rv project successfully initialized at {}",
                project_directory.display()
            );
        }
        Command::Library => {
            let context = CliContext::new(&cli.config_file)?;
            let path_str = context.library_path().to_string_lossy();
            let path_out = if cfg!(windows) {
                path_str.replace('\\', "/")
            } else {
                path_str.to_string()
            };
            println!("{path_out}");
        }
        Command::Plan { upgrade } => {
            let upgrade = if upgrade {
                SyncMode::FullUpgrade
            } else {
                SyncMode::Default
            };
            let context = CliContext::new(&cli.config_file)?;
            _sync(context, true, cli.verbose.is_present(), upgrade)?;
        }
        Command::Sync => {
            let context = CliContext::new(&cli.config_file)?;
            _sync(context, false, cli.verbose.is_present(), SyncMode::Default)?;
        }
        Command::Add {
            packages,
            dry_run,
            no_sync,
        } => {
            // load config to verify structure is valid
            let mut doc = read_and_verify_config(&cli.config_file)?;
            add_packages(&mut doc, packages)?;
            // write the update if not dry run
            if !dry_run {
                write(&cli.config_file, doc.to_string())?;
            }
            // if no sync, exit early
            if no_sync {
                println!("Packages successfully added");
                return Ok(());
            }
            let mut context = CliContext::new(&cli.config_file)?;
            // if dry run, the config won't have been editied to reflect the added changes so must be added
            if dry_run {
                context.config = doc.to_string().parse::<Config>()?;
            }
            _sync(
                context,
                dry_run,
                cli.verbose.is_present(),
                SyncMode::Default,
            )?;
        }
        Command::Upgrade { dry_run } => {
            let context = CliContext::new(&cli.config_file)?;
            _sync(
                context,
                dry_run,
                cli.verbose.is_present(),
                SyncMode::FullUpgrade,
            )?;
        }
        Command::Cache { json } => {
            let mut context = CliContext::new(&cli.config_file)?;
            context.load_databases()?;
            let info = CacheInfo::new(
                &context.config,
                &context.cache,
                resolve_dependencies(&context),
            );
            if json {
                println!(
                    "{}",
                    serde_json::to_string_pretty(&info).expect("valid json")
                );
            } else {
                println!("{info}");
            }
        }
        Command::Migrate {
            subcommand:
                MigrateSubcommand::Renv {
                    renv_file,
                    strict_r_version,
                    no_r_environment,
                },
        } => {
            let unresolved = migrate_renv(&renv_file, &cli.config_file, strict_r_version)?;
            // migrate renv will create the config file, so parent directory is confirmed to exist
            let project_dir = &cli
                .config_file
                .canonicalize()?
                .parent()
                .unwrap()
                .to_path_buf();
            init_structure(project_dir)?;
            activate(project_dir, no_r_environment)?;
            let content = read_to_string(project_dir.join(".Rprofile"))?.replace(
                "source(\"renv/activate.R\")",
                "# source(\"renv/activate.R\")",
            );
            write(project_dir.join(".Rprofile"), content)?;
            if unresolved.is_empty() {
                println!(
                    "{} was successfully migrated to {}",
                    renv_file.display(),
                    cli.config_file.display()
                );
            } else {
                println!(
                    "{} was migrated to {} with {} unresolved packages: ",
                    renv_file.display(),
                    cli.config_file.display(),
                    unresolved.len()
                );
                for u in &unresolved {
                    eprintln!("    {u}");
                }
            }
        }
        Command::Info { json, r_version } => {
            let mut context = CliContext::new(&cli.config_file)?;
            context.load_databases()?;
            let resolved = resolve_dependencies(&context);
            let info = ProjectInfo::new(
                &context.library,
                &resolved,
                &context.config.repositories(),
                &context.databases,
                &context.r_version,
                &context.cache,
                context.lockfile.as_ref(),
            );
            if json {
                if r_version {
                    println!(
                        "{}",
                        serde_json::json!({"r_version": context.config.r_version().original})
                    );
                } else {
                    println!(
                        "{}",
                        serde_json::to_string_pretty(&info).expect("valid json")
                    );
                }
            } else {
                if r_version {
                    println!("{}", context.config.r_version().original);
                } else {
                    println!("{info}");
                }
            }
        }
        Command::Activate{no_r_environment} => {
            let dir = std::env::current_dir()?;
            activate(dir, no_r_environment)?;
            println!("rv activated");
        }
        Command::Deactivate => {
            let dir = std::env::current_dir()?;
            deactivate(dir)?;
            println!("rv deactivated");
        }
    }

    Ok(())
}

fn main() {
    if let Err(e) = try_main() {
        eprintln!("{e:?}");
        ::std::process::exit(1)
    }
}<|MERGE_RESOLUTION|>--- conflicted
+++ resolved
@@ -6,15 +6,9 @@
 use rv::cli::utils::timeit;
 use rv::cli::{find_r_repositories, init, init_structure, migrate_renv, CliContext};
 use rv::{
-<<<<<<< HEAD
-    activate, add_packages, deactivate, read_and_verify_config,
-    CacheInfo, Config, Git, Http, Lockfile, ProjectInfo, RCmd, RCommandLine, ResolvedDependency,
-    Resolver, SyncHandler, Version,
-=======
     activate, add_packages, deactivate, read_and_verify_config, CacheInfo, Config, GitExecutor,
     Http, Lockfile, ProjectInfo, RCmd, RCommandLine, ResolvedDependency, Resolver, SyncHandler,
     Version,
->>>>>>> c4b08af3
 };
 
 #[derive(Parser)]
