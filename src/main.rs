use clap::{Parser, Subcommand};
use std::path::PathBuf;

<<<<<<< HEAD
use anyhow::{anyhow, bail, Result};
use fs_err::{self as fs, write};
=======
use anyhow::{bail, Result};
use fs_err as fs;
>>>>>>> 9b9eb8d4
use rv::cli::utils::timeit;
use rv::cli::{find_r_repositories, init, migrate_renv, CliContext};
use rv::{
    activate, add_packages, deactivate, read_and_verify_config, CacheInfo, Config, Git, Http, Lockfile, RCmd, RCommandLine, ResolvedDependency, Resolver, SyncHandler, Version,
};

#[derive(Parser)]
#[clap(version, author, about, subcommand_negates_reqs = true)]
pub struct Cli {
    #[command(flatten)]
    verbose: clap_verbosity_flag::Verbosity,

    /// Path to a config file other than rproject.toml in the current directory
    #[clap(short = 'c', long, default_value = "rproject.toml", global = true)]
    pub config_file: PathBuf,

    #[clap(subcommand)]
    pub command: Command,
}

#[derive(Debug, Subcommand)]
pub enum Command {
    /// Creates a new rv project
    Init {
        #[clap(value_parser, default_value = ".")]
        project_directory: PathBuf,
        #[clap(short = 'r', long)]
        r_version: Option<String>,
        #[clap(long)]
        no_repositories: bool,
        #[clap(long, value_parser, num_args = 1..)]
        add: Vec<String>,
    },
    /// Returns the path for the library for the current project/system
    /// The path is always in unix format
    Library,
    /// Dry run of what sync would do
    Plan {
        #[clap(short, long)]
        upgrade: bool,
    },
    /// Replaces the library with exactly what is in the lock file
    Sync,
    /// Add simple packages to the project and sync
    Add {
        #[clap(value_parser)]
        packages: Vec<String>,
        #[clap(long)]
        /// Do not make any changes, only report what would happen if those packages were added         
        dry_run: bool,
        #[clap(long)]
        /// Add packages to config file, but do not sync. No effect if --dry-run is used
        no_sync: bool,
    },
    /// Gives information about where the cache is for that project
    Cache {
        #[clap(short, long)]
        json: bool,
    },
    /// Upgrade packages to the latest versions available
    Upgrade {
        #[clap(long)]
        dry_run: bool,
    },
    /// Migrate renv to rv
    Migrate {
        #[clap(subcommand)]
        subcommand: MigrateSubcommand,
    },
    /// Activate a previously initialized rv project
    Activate,
    /// Deactivate an rv project
    Deactivate,
}

#[derive(Debug, Subcommand)]
pub enum MigrateSubcommand {
    Renv {
        #[clap(value_parser, default_value = "renv.lock")]
        renv_file: PathBuf,
    },
}

#[derive(Debug, Clone)]
enum SyncMode {
    Default,
    FullUpgrade,
    // TODO: PartialUpgrade -- allow user to specify packages to upgrade
}

/// Resolve dependencies for the project. If there are any unmet dependencies, they will be printed
/// to stderr and the cli will exit.
fn resolve_dependencies(context: &CliContext) -> Vec<ResolvedDependency> {
    let resolver = Resolver::new(
        &context.project_dir,
        &context.databases,
        &context.r_version,
        context.lockfile.as_ref(),
    );

    let resolution = resolver.resolve(
        context.config.dependencies(),
        context.config.prefer_repositories_for(),
        &context.cache,
        &Git {},
        &Http {},
    );
    if !resolution.is_success() {
        eprintln!("Failed to resolve all dependencies");
        for d in resolution.failed {
            eprintln!("    {d}");
        }
        ::std::process::exit(1)
    }

    resolution.found
}

<<<<<<< HEAD

fn _sync(mut context: CliContext, dry_run: bool, has_logs_enabled: bool, sync_mode: SyncMode) -> Result<()> {
=======
fn _sync(
    config_file: &PathBuf,
    dry_run: bool,
    has_logs_enabled: bool,
    sync_mode: SyncMode,
) -> Result<()> {
    let mut context = CliContext::new(config_file)?;
>>>>>>> 9b9eb8d4
    context.load_databases_if_needed()?;
    match sync_mode {
        SyncMode::Default => (),
        SyncMode::FullUpgrade => context.lockfile = None,
    }
    let resolved = resolve_dependencies(&context);

    match timeit!(
        if dry_run {
            "Planned dependencies"
        } else {
            "Synced dependencies"
        },
        {
            let mut handler = SyncHandler::new(
                &context.project_dir,
                &context.library,
                &context.cache,
                &context.staging_path(),
            );
            if dry_run {
                handler.dry_run();
            }
            if !has_logs_enabled {
                handler.show_progress_bar();
            }
            handler.handle(&resolved, &context.r_cmd)
        }
    ) {
        Ok(changes) => {
            if changes.is_empty() {
                println!("Nothing to do");
            }
            if !dry_run {
                if resolved.is_empty() {
                    // delete the lockfiles if there are no dependencies
                    let lockfile_path = context.lockfile_path();
                    if lockfile_path.exists() {
                        fs::remove_file(lockfile_path)?;
                    }
                } else {
                    let lockfile =
                        Lockfile::from_resolved(&context.r_version.major_minor(), resolved);
                    if let Some(existing_lockfile) = &context.lockfile {
                        if existing_lockfile != &lockfile {
                            lockfile.save(context.lockfile_path())?;
                            log::debug!("Lockfile changed, saving it.");
                        }
                    } else {
                        lockfile.save(context.lockfile_path())?;
                    }
                }
            }

            for c in changes {
                println!("{}", c.print(!dry_run));
            }
            Ok(())
        }
        Err(e) => {
            if context.staging_path().is_dir() {
                fs::remove_dir_all(context.staging_path())?;
            }
            Err(e.into())
        }
    }
}

fn try_main() -> Result<()> {
    let cli = Cli::parse();
    env_logger::Builder::new()
        .filter_level(cli.verbose.log_level_filter())
        .filter(Some("ureq"), log::LevelFilter::Off)
        .filter(Some("rustls"), log::LevelFilter::Off)
        .filter(Some("os_info"), log::LevelFilter::Off)
        .init();

    match cli.command {
        Command::Init {
            project_directory,
            r_version,
            no_repositories,
            add,
        } => {
            let r_version = if let Some(r) = r_version {
                // Make sure input is a valid version format. NOT checking if it is a valid R version on system in init
                if r.parse::<Version>().is_err() {
                    bail!("R version specified could not be parsed as a valid version")
                }
                r
            } else {
                // if r version is not provided, get the major.minor of the R version on the path
                let [major, minor] = RCommandLine { r: None }.version()?.major_minor();
                format!("{major}.{minor}")
            };

            let repositories = if no_repositories {
                Vec::new()
            } else {
                find_r_repositories()?
            };
            init(&project_directory, &r_version, &repositories, &add)?;
            activate(&project_directory)?;
            println!(
                "rv project successfully initialized at {}",
                project_directory.display()
            );
        }
        Command::Library => {
            let context = CliContext::new(&cli.config_file)?;
            let path_str = context.library_path().to_string_lossy();
            let path_out = if cfg!(windows) {
                path_str.replace('\\', "/")
            } else {
              path_str.to_string()
            };
            println!("{path_out}");
        }
        Command::Plan { upgrade } => {
            let upgrade = if upgrade {
                SyncMode::FullUpgrade
            } else {
                SyncMode::Default
            };
            let context = CliContext::new(&cli.config_file)?;
            _sync(context,true, cli.verbose.is_present(), upgrade)?;
        }
        Command::Sync => {
<<<<<<< HEAD
            let context = CliContext::new(&cli.config_file)?;
            _sync(context, false, cli.verbose.is_present(), SyncMode::Default)?;
        }
        Command::Add {
            packages,
            dry_run,
            no_sync,
        } => {
            // load config to verify structure is valid
            let mut doc = read_and_verify_config(&cli.config_file)?;
            add_packages(&mut doc, packages)?;
            // write the update if not dry run
            if !dry_run {
                write(&cli.config_file, doc.to_string())?;
            }
            // if no sync, exit early
            if no_sync {
                println!("Packages successfully added");
                return Ok(());
            }
            let mut context = CliContext::new(&cli.config_file)?;
            // if dry run, the config won't have been editied to reflect the added changes so must be added
            if dry_run {
                context.config = doc.to_string().parse::<Config>()?;
            }
            _sync(context, dry_run, cli.verbose.is_present(), SyncMode::Default)?;
        }
        Command::Upgrade{
            dry_run,
        } => {
            let context = CliContext::new(&cli.config_file)?;
            _sync(context, dry_run, cli.verbose.is_present(), SyncMode::FullUpgrade)?;
=======
            _sync(
                &cli.config_file,
                false,
                cli.verbose.is_present(),
                SyncMode::Default,
            )?;
        }
        Command::Upgrade { dry_run } => {
            _sync(
                &cli.config_file,
                dry_run,
                cli.verbose.is_present(),
                SyncMode::FullUpgrade,
            )?;
>>>>>>> 9b9eb8d4
        }
        Command::Cache { json } => {
            let context = CliContext::new(&cli.config_file)?;
            let info = CacheInfo::new(
                &context.config,
                &context.cache,
                resolve_dependencies(&context),
            );
            if json {
                println!(
                    "{}",
                    serde_json::to_string_pretty(&info).expect("valid json")
                );
            } else {
                println!("{info}");
            }
        }
        Command::Migrate {
            subcommand: MigrateSubcommand::Renv { renv_file },
        } => {
            let unresolved = migrate_renv(&renv_file, &cli.config_file)?;
            if unresolved.is_empty() {
                println!(
                    "{} was successfully migrated to {}",
                    renv_file.display(),
                    cli.config_file.display()
                );
            } else {
                println!(
                    "{} was migrated to {} with {} unresolved packages: ",
                    renv_file.display(),
                    cli.config_file.display(),
                    unresolved.len()
                );
                for u in &unresolved {
                    eprintln!("    {u}");
                }
            }
        }
        Command::Activate => {
            let dir = std::env::current_dir()?;
            activate(dir)?;
            println!("rv activated");
        }
        Command::Deactivate => {
            let dir = std::env::current_dir()?;
            deactivate(dir)?;
            println!("rv deactivated");
        }
    }

    Ok(())
}

fn main() {
    if let Err(e) = try_main() {
        eprintln!("{e:?}");
        ::std::process::exit(1)
    }
}<|MERGE_RESOLUTION|>--- conflicted
+++ resolved
@@ -1,13 +1,9 @@
 use clap::{Parser, Subcommand};
 use std::path::PathBuf;
 
-<<<<<<< HEAD
-use anyhow::{anyhow, bail, Result};
+
+use anyhow::{bail, Result};
 use fs_err::{self as fs, write};
-=======
-use anyhow::{bail, Result};
-use fs_err as fs;
->>>>>>> 9b9eb8d4
 use rv::cli::utils::timeit;
 use rv::cli::{find_r_repositories, init, migrate_renv, CliContext};
 use rv::{
@@ -126,18 +122,8 @@
     resolution.found
 }
 
-<<<<<<< HEAD
 
 fn _sync(mut context: CliContext, dry_run: bool, has_logs_enabled: bool, sync_mode: SyncMode) -> Result<()> {
-=======
-fn _sync(
-    config_file: &PathBuf,
-    dry_run: bool,
-    has_logs_enabled: bool,
-    sync_mode: SyncMode,
-) -> Result<()> {
-    let mut context = CliContext::new(config_file)?;
->>>>>>> 9b9eb8d4
     context.load_databases_if_needed()?;
     match sync_mode {
         SyncMode::Default => (),
@@ -266,7 +252,6 @@
             _sync(context,true, cli.verbose.is_present(), upgrade)?;
         }
         Command::Sync => {
-<<<<<<< HEAD
             let context = CliContext::new(&cli.config_file)?;
             _sync(context, false, cli.verbose.is_present(), SyncMode::Default)?;
         }
@@ -299,22 +284,6 @@
         } => {
             let context = CliContext::new(&cli.config_file)?;
             _sync(context, dry_run, cli.verbose.is_present(), SyncMode::FullUpgrade)?;
-=======
-            _sync(
-                &cli.config_file,
-                false,
-                cli.verbose.is_present(),
-                SyncMode::Default,
-            )?;
-        }
-        Command::Upgrade { dry_run } => {
-            _sync(
-                &cli.config_file,
-                dry_run,
-                cli.verbose.is_present(),
-                SyncMode::FullUpgrade,
-            )?;
->>>>>>> 9b9eb8d4
         }
         Command::Cache { json } => {
             let context = CliContext::new(&cli.config_file)?;
