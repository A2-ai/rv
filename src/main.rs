--- conflicted
+++ resolved
@@ -6,12 +6,7 @@
 use rv::cli::utils::timeit;
 use rv::cli::{find_r_repositories, init, migrate_renv, CliContext};
 use rv::{
-<<<<<<< HEAD
-    activate, deactivate, CacheInfo, Git, Http, Lockfile, RCmd, RCommandLine, ResolvedDependency, Resolver, SyncHandler
-=======
-    activate, deactivate, CacheInfo, Git, Http, Lockfile, RCmd, RCommandLine, ResolvedDependency,
-    Resolver, SyncHandler, Version,
->>>>>>> 28d2496e
+    activate, deactivate, CacheInfo, Git, Http, Lockfile, RCmd, RCommandLine, ResolvedDependency, Resolver, SyncHandler, Version,
 };
 
 #[derive(Parser)]
@@ -253,6 +248,13 @@
                 println!("{}", context.config.r_version());
             }
         }
+        Command::Info { r_version } => {
+            let context = CliContext::new(&cli.config_file)?;
+
+            if r_version {
+                println!("{}", context.config.r_version());
+            }
+        }
         Command::Cache { json } => {
             let context = CliContext::new(&cli.config_file)?;
             let info = CacheInfo::new(
