use clap::{Parser, Subcommand};
use std::path::PathBuf;

use anyhow::{bail, Result};
use fs_err::{self as fs, read_to_string, write};
use rv::cli::utils::timeit;
use rv::cli::{
    create_gitignore, create_library_structure, find_r_repositories, init, migrate_renv, CliContext,
};
use rv::{
<<<<<<< HEAD
    activate, add_packages, deactivate, read_and_verify_config, CacheInfo, Config, Git, Http,
    Lockfile, ProjectSummary, RCmd, RCommandLine, ResolvedDependency, Resolver, SyncHandler, Version,
=======
    activate, add_packages, deactivate, read_and_verify_config, CacheInfo, Config, GitExecutor,
    Http, Lockfile, ProjectInfo, RCmd, RCommandLine, ResolvedDependency, Resolver, SyncHandler,
    Version,
>>>>>>> c4b08af3
};

#[derive(Parser)]
#[clap(version, author, about, subcommand_negates_reqs = true)]
pub struct Cli {
    #[command(flatten)]
    verbose: clap_verbosity_flag::Verbosity,

    /// Path to a config file other than rproject.toml in the current directory
    #[clap(short = 'c', long, default_value = "rproject.toml", global = true)]
    pub config_file: PathBuf,

    #[clap(subcommand)]
    pub command: Command,
}

#[derive(Debug, Subcommand)]
pub enum Command {
    /// Creates a new rv project
    Init {
        #[clap(value_parser, default_value = ".")]
        project_directory: PathBuf,
        #[clap(short = 'r', long)]
        r_version: Option<String>,
        #[clap(long)]
        no_repositories: bool,
        #[clap(long, value_parser, num_args = 1..)]
        add: Vec<String>,
        #[clap(long)]
        /// Force new init. This will replace content in your rproject.toml
        force: bool
    },
    /// Returns the path for the library for the current project/system.
    /// The path is always in unix format
    Library,
    /// Dry run of what sync would do
    Plan {
        #[clap(short, long)]
        upgrade: bool,
    },
    /// Replaces the library with exactly what is in the lock file
    Sync,
    /// Add simple packages to the project and sync
    Add {
        #[clap(value_parser)]
        packages: Vec<String>,
        #[clap(long)]
        /// Do not make any changes, only report what would happen if those packages were added         
        dry_run: bool,
        #[clap(long)]
        /// Add packages to config file, but do not sync. No effect if --dry-run is used
        no_sync: bool,
    },
    /// Provide a summary about the project status
    Summary {
        #[clap(short, long)]
        json: bool,
    },
    /// Simple information about the project
    Info {
        #[clap(long)]
        /// The relative library path
        library: bool,
        #[clap(long)]
        /// The R version specified in the config
        r_version: bool,
        #[clap(long)]
        /// The repositories specified in the config
        #[clap(long)]
        repositories: bool,
    },
    /// Gives information about where the cache is for that project
    Cache {
        #[clap(short, long)]
        json: bool,
    },
    /// Upgrade packages to the latest versions available
    Upgrade {
        #[clap(long)]
        dry_run: bool,
    },
    /// Migrate renv to rv
    Migrate {
        #[clap(subcommand)]
        subcommand: MigrateSubcommand,
    },
    /// Activate a previously initialized rv project
    Activate,
    /// Deactivate an rv project
    Deactivate,
}

#[derive(Debug, Subcommand)]
pub enum MigrateSubcommand {
    Renv {
        #[clap(value_parser, default_value = "renv.lock")]
        renv_file: PathBuf,
        #[clap(long)]
        /// Include the patch in the R version
        strict_r_version: bool,
    },
}

#[derive(Debug, Clone)]
enum SyncMode {
    Default,
    FullUpgrade,
    // TODO: PartialUpgrade -- allow user to specify packages to upgrade
}

/// Resolve dependencies for the project. If there are any unmet dependencies, they will be printed
/// to stderr and the cli will exit.
fn resolve_dependencies(context: &CliContext) -> Vec<ResolvedDependency> {
    let resolver = Resolver::new(
        &context.project_dir,
        &context.databases,
        &context.r_version,
        context.lockfile.as_ref(),
    );

    let resolution = resolver.resolve(
        context.config.dependencies(),
        context.config.prefer_repositories_for(),
        &context.cache,
        &GitExecutor {},
        &Http {},
    );
    if !resolution.is_success() {
        eprintln!("Failed to resolve all dependencies");
        for d in resolution.failed {
            eprintln!("    {d}");
        }
        ::std::process::exit(1)
    }

    resolution.found
}

fn _sync(
    mut context: CliContext,
    dry_run: bool,
    has_logs_enabled: bool,
    sync_mode: SyncMode,
) -> Result<()> {
    context.load_databases_if_needed()?;
    match sync_mode {
        SyncMode::Default => (),
        SyncMode::FullUpgrade => context.lockfile = None,
    }
    let resolved = resolve_dependencies(&context);

    match timeit!(
        if dry_run {
            "Planned dependencies"
        } else {
            "Synced dependencies"
        },
        {
            let mut handler = SyncHandler::new(
                &context.project_dir,
                &context.library,
                &context.cache,
                &context.staging_path(),
            );
            if dry_run {
                handler.dry_run();
            }
            if !has_logs_enabled {
                handler.show_progress_bar();
            }
            handler.set_has_lockfile(context.lockfile.is_some());
            handler.handle(&resolved, &context.r_cmd)
        }
    ) {
        Ok(changes) => {
            if changes.is_empty() {
                println!("Nothing to do");
            }
            if !dry_run {
                if resolved.is_empty() {
                    // delete the lockfiles if there are no dependencies
                    let lockfile_path = context.lockfile_path();
                    if lockfile_path.exists() {
                        fs::remove_file(lockfile_path)?;
                    }
                } else {
                    let lockfile =
                        Lockfile::from_resolved(&context.r_version.major_minor(), resolved);
                    if let Some(existing_lockfile) = &context.lockfile {
                        if existing_lockfile != &lockfile {
                            lockfile.save(context.lockfile_path())?;
                            log::debug!("Lockfile changed, saving it.");
                        }
                    } else {
                        lockfile.save(context.lockfile_path())?;
                    }
                }
            }

            for c in changes {
                println!("{}", c.print(!dry_run));
            }
            Ok(())
        }
        Err(e) => {
            if context.staging_path().is_dir() {
                fs::remove_dir_all(context.staging_path())?;
            }
            Err(e.into())
        }
    }
}

fn try_main() -> Result<()> {
    let cli = Cli::parse();
    env_logger::Builder::new()
        .filter_level(cli.verbose.log_level_filter())
        .filter(Some("ureq"), log::LevelFilter::Off)
        .filter(Some("rustls"), log::LevelFilter::Off)
        .filter(Some("os_info"), log::LevelFilter::Off)
        .init();

    match cli.command {
        Command::Init {
            project_directory,
            r_version,
            no_repositories,
            add,
            force, 
        } => {
            let r_version = if let Some(r) = r_version {
                // Make sure input is a valid version format. NOT checking if it is a valid R version on system in init
                if r.parse::<Version>().is_err() {
                    bail!("R version specified could not be parsed as a valid version")
                }
                r
            } else {
                // if r version is not provided, get the major.minor of the R version on the path
                let [major, minor] = match (RCommandLine { r: None }).version() {
                    Ok(r_ver) => r_ver,
                    Err(e) => {
                        if cfg!(windows) {
                            RCommandLine {
                                r: Some(PathBuf::from("R.bat")),
                            }
                            .version()?
                        } else {
                            Err(e)?
                        }
                    }
                }
                .major_minor();
                format!("{major}.{minor}")
            };

            let repositories = if no_repositories {
                Vec::new()
            } else {
                find_r_repositories().unwrap_or(Vec::new())
            };
            init(&project_directory, &r_version, &repositories, &add, force)?;
            activate(&project_directory)?;
            println!(
                "rv project successfully initialized at {}",
                project_directory.display()
            );
        }
        Command::Library => {
            let context = CliContext::new(&cli.config_file)?;
            let path_str = context.library_path().to_string_lossy();
            let path_out = if cfg!(windows) {
                path_str.replace('\\', "/")
            } else {
                path_str.to_string()
            };
            println!("{path_out}");
        }
        Command::Plan { upgrade } => {
            let upgrade = if upgrade {
                SyncMode::FullUpgrade
            } else {
                SyncMode::Default
            };
            let context = CliContext::new(&cli.config_file)?;
            _sync(context, true, cli.verbose.is_present(), upgrade)?;
        }
        Command::Sync => {
            let context = CliContext::new(&cli.config_file)?;
            _sync(context, false, cli.verbose.is_present(), SyncMode::Default)?;
        }
        Command::Add {
            packages,
            dry_run,
            no_sync,
        } => {
            // load config to verify structure is valid
            let mut doc = read_and_verify_config(&cli.config_file)?;
            add_packages(&mut doc, packages)?;
            // write the update if not dry run
            if !dry_run {
                write(&cli.config_file, doc.to_string())?;
            }
            // if no sync, exit early
            if no_sync {
                println!("Packages successfully added");
                return Ok(());
            }
            let mut context = CliContext::new(&cli.config_file)?;
            // if dry run, the config won't have been editied to reflect the added changes so must be added
            if dry_run {
                context.config = doc.to_string().parse::<Config>()?;
            }
            _sync(
                context,
                dry_run,
                cli.verbose.is_present(),
                SyncMode::Default,
            )?;
        }
        Command::Upgrade { dry_run } => {
            let context = CliContext::new(&cli.config_file)?;
            _sync(
                context,
                dry_run,
                cli.verbose.is_present(),
                SyncMode::FullUpgrade,
            )?;
        }
        Command::Info {
            library,
            r_version,
            repositories,
        } => {
            let context = CliContext::new(&cli.config_file)?;
            if library {
                let path_str = context.library_path().to_string_lossy();
                let path_out = if cfg!(windows) {
                    path_str.replace('\\', "/")
                } else {
                    path_str.to_string()
                };
                println!("library: {path_out}");
            }
            if r_version {
                println!("r-version: {}", context.r_version.original);
            }
            if repositories {
                let repos = context
                    .config
                    .repositories()
                    .iter()
                    .map(|r| format!("({}, {})", r.alias, r.url()))
                    .collect::<Vec<_>>()
                    .join(", ");
                println!("repositories: {}", repos);
            }
        }
        Command::Cache { json } => {
            let mut context = CliContext::new(&cli.config_file)?;
            context.load_databases()?;
            let info = CacheInfo::new(
                &context.config,
                &context.cache,
                resolve_dependencies(&context),
            );
            if json {
                println!(
                    "{}",
                    serde_json::to_string_pretty(&info).expect("valid json")
                );
            } else {
                println!("{info}");
            }
        }
        Command::Migrate {
            subcommand:
                MigrateSubcommand::Renv {
                    renv_file,
                    strict_r_version,
                },
        } => {
            let unresolved = migrate_renv(&renv_file, &cli.config_file, strict_r_version)?;
            // migrate renv will create the config file, so parent directory is confirmed to exist
            let project_dir = &cli
                .config_file
                .canonicalize()?
                .parent()
                .unwrap()
                .to_path_buf();
            create_library_structure(project_dir)?;
            create_gitignore(project_dir)?;
            activate(project_dir)?;
            let content = read_to_string(project_dir.join(".Rprofile"))?.replace(
                "source(\"renv/activate.R\")",
                "# source(\"renv/activate.R\")",
            );
            write(project_dir.join(".Rprofile"), content)?;
            if unresolved.is_empty() {
                println!(
                    "{} was successfully migrated to {}",
                    renv_file.display(),
                    cli.config_file.display()
                );
            } else {
                println!(
                    "{} was migrated to {} with {} unresolved packages: ",
                    renv_file.display(),
                    cli.config_file.display(),
                    unresolved.len()
                );
                for u in &unresolved {
                    eprintln!("    {u}");
                }
            }
        }
        Command::Summary { json } => {
            let mut context = CliContext::new(&cli.config_file)?;
            context.load_databases()?;
            let resolved = resolve_dependencies(&context);
            let info = ProjectSummary::new(
                &context.library,
                &resolved,
                &context.config.repositories(),
                &context.databases,
                &context.r_version,
                &context.cache,
                context.lockfile.as_ref(),
            );
            if json {
                println!(
                    "{}",
                    serde_json::to_string_pretty(&info).expect("valid json")
                );
            } else {
                println!("{info}");
            }
        }
        Command::Activate => {
            let dir = std::env::current_dir()?;
            activate(dir)?;
            println!("rv activated");
        }
        Command::Deactivate => {
            let dir = std::env::current_dir()?;
            deactivate(dir)?;
            println!("rv deactivated");
        }
    }

    Ok(())
}

fn main() {
    if let Err(e) = try_main() {
        eprintln!("{e:?}");
        ::std::process::exit(1)
    }
}<|MERGE_RESOLUTION|>--- conflicted
+++ resolved
@@ -8,14 +8,9 @@
     create_gitignore, create_library_structure, find_r_repositories, init, migrate_renv, CliContext,
 };
 use rv::{
-<<<<<<< HEAD
-    activate, add_packages, deactivate, read_and_verify_config, CacheInfo, Config, Git, Http,
-    Lockfile, ProjectSummary, RCmd, RCommandLine, ResolvedDependency, Resolver, SyncHandler, Version,
-=======
     activate, add_packages, deactivate, read_and_verify_config, CacheInfo, Config, GitExecutor,
-    Http, Lockfile, ProjectInfo, RCmd, RCommandLine, ResolvedDependency, Resolver, SyncHandler,
+    Http, Lockfile, ProjectSummary, RCmd, RCommandLine, ResolvedDependency, Resolver, SyncHandler,
     Version,
->>>>>>> c4b08af3
 };
 
 #[derive(Parser)]
