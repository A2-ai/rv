--- conflicted
+++ resolved
@@ -4,11 +4,7 @@
 use anyhow::Result;
 use fs_err as fs;
 use rv::cli::utils::timeit;
-<<<<<<< HEAD
-use rv::cli::{migrate_renv, sync, CliContext};
-=======
-use rv::cli::{sync, CacheInfo, CliContext};
->>>>>>> c43d5c9b
+use rv::cli::{migrate_renv, sync, CacheInfo, CliContext};
 use rv::{Git, Http, Lockfile, ResolvedDependency, Resolver};
 
 #[derive(Parser)]
@@ -35,7 +31,11 @@
     Plan,
     /// Replaces the library with exactly what is in the lock file
     Sync,
-<<<<<<< HEAD
+    /// Gives information about where the cache is for that project
+    Cache {
+        #[clap(short, long)]
+        json: bool,
+    },
     /// Migrate renv to rv
     Migrate {
         #[clap(subcommand)]
@@ -48,12 +48,6 @@
     Renv {
         #[clap(value_parser, default_value = "renv.lock")]
         renv_file: PathBuf,
-=======
-    /// Gives information about where the cache is for that project
-    Cache {
-        #[clap(short, long)]
-        json: bool,
->>>>>>> c43d5c9b
     },
 }
 
@@ -156,7 +150,18 @@
         Command::Sync => {
             _sync(&cli.config_file, false)?;
         }
-<<<<<<< HEAD
+        Command::Cache { json } => {
+            let context = CliContext::new(&cli.config_file)?;
+            let info = CacheInfo::new(&context, resolve_dependencies(&context));
+            if json {
+                println!(
+                    "{}",
+                    serde_json::to_string_pretty(&info).expect("valid json")
+                );
+            } else {
+                println!("{info}");
+            }
+        }
         Command::Migrate {
             subcommand: MigrateSubcommand::Renv { renv_file },
         } => {
@@ -175,18 +180,6 @@
                 for u in &unresolved {
                     eprintln!("    {u}");
                 };
-=======
-        Command::Cache { json } => {
-            let context = CliContext::new(&cli.config_file)?;
-            let info = CacheInfo::new(&context, resolve_dependencies(&context));
-            if json {
-                println!(
-                    "{}",
-                    serde_json::to_string_pretty(&info).expect("valid json")
-                );
-            } else {
-                println!("{info}");
->>>>>>> c43d5c9b
             }
         }
     }
