--- conflicted
+++ resolved
@@ -6,12 +6,8 @@
 use rv::cli::utils::timeit;
 use rv::cli::{find_r_repositories, init, migrate_renv, CliContext};
 use rv::{
-<<<<<<< HEAD
-    activate, add_packages, deactivate, read_and_verify_config, Git, Http, Lockfile, RCmd, RCommandLine, ResolvedDependency, Resolver
-=======
-    activate, deactivate, CacheInfo, Git, Http, Lockfile, RCmd, RCommandLine, ResolvedDependency,
+    activate, add_packages, deactivate, read_and_verify_config, CacheInfo, Git, Http, Lockfile, RCmd, RCommandLine, ResolvedDependency,
     Resolver, SyncHandler,
->>>>>>> b0836669
 };
 
 #[derive(Parser)]
