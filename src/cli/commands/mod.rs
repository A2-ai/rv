--- conflicted
+++ resolved
@@ -1,12 +1,7 @@
-<<<<<<< HEAD
+mod cache;
 mod migrate;
 mod sync;
 
+pub use cache::CacheInfo;
 pub use migrate::migrate_renv;
-=======
-mod cache;
-mod sync;
-
-pub use cache::CacheInfo;
->>>>>>> c43d5c9b
 pub use sync::sync;