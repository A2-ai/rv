use std::collections::{HashMap, HashSet};
use std::io::Write;
use std::path::Path;
use std::sync::atomic::{AtomicBool, AtomicUsize, Ordering};
use std::sync::{Arc, Mutex};
use std::time::Duration;

use anyhow::{bail, Result};
use crossbeam::{channel, thread};
use fs_err as fs;

use crate::cli::cache::PackagePaths;
use crate::cli::CliContext;
use crate::consts::LOCAL_MTIME_FILENAME;
use crate::fs::mtime_recursive;
use crate::git::GitReference;
use crate::link::LinkMode;
use crate::lockfile::Source;
use crate::package::{is_binary_package, PackageType};
use crate::{
    BuildPlan, BuildStep, Http, HttpDownload, Library, RCmd, RCommandLine, RepoServer,
    ResolvedDependency,
};
use crate::{Git, GitOperations};

fn install_via_r(
    source: &Path,
    library_dir: &Path,
    binary_dir: &Path,
    r_cmd: &RCommandLine,
) -> Result<()> {
    if let Err(e) = r_cmd.install(source, library_dir, binary_dir) {
        // Do not leave empty binary dir if some install failed otherwise later install
        // would fail
        if binary_dir.is_dir() {
            fs::remove_dir_all(binary_dir)?;
        }
        bail!(e);
    }
    Ok(())
}

fn download_and_install_source(
    url: &str,
    paths: &PackagePaths,
    library_dir: &Path,
    pkg_name: &str,
    r_cmd: &RCommandLine,
) -> Result<()> {
    Http {}.download_and_untar(&url, &paths.source, false)?;
    log::debug!("Compiling binary from {}", &paths.source.display());
    r_cmd.install(paths.source.join(pkg_name), library_dir, &paths.binary)?;
    Ok(())
}

fn download_and_install_binary(
    url: &str,
    source_url: &str,
    paths: &PackagePaths,
    library_dir: &Path,
    pkg_name: &str,
    r_cmd: &RCommandLine,
) -> Result<()> {
    let http = Http {};
    // If we get an error doing the binary download, fall back to source
    if let Err(e) = http.download_and_untar(&url, &paths.binary, false) {
<<<<<<< HEAD
        log::warn!("Failed to download/untar binary package: {e:?}");
        return download_and_install_source(url, paths, library_dir, pkg_name, r_cmd);
=======
        log::warn!("Failed to download/untar binary package from {url}: {e:?}, falling back to {source_url}");
        return download_and_install_source(source_url, paths, library_dir, pkg_name);
>>>>>>> c43d5c9b
    }

    // Ok we download some tarball. We can't assume it's actually compiled though, it could be just
    // source files. We have to check first whether what we have is actually binary content.
    if !is_binary_package(&paths.binary.join(pkg_name), pkg_name) {
        log::debug!("{pkg_name} was expected as binary, found to be source. Compiling binary for {pkg_name}...");
        // Move it to the source destination if we don't have it already
        if paths.source.is_dir() {
            fs::remove_dir_all(&paths.binary)?;
        } else {
            fs::create_dir_all(&paths.source)?;
            fs::rename(&paths.binary, &paths.source)?;
        }

        // And install it to the binary path
        install_via_r(
            &paths.source.join(pkg_name),
            library_dir,
            &paths.binary,
            r_cmd,
        )?;
    }

    Ok(())
}

fn install_package_from_repository(
    context: &CliContext,
    pkg: &ResolvedDependency,
    library_dir: &Path,
) -> Result<()> {
    let link_mode = LinkMode::new();
    let repo_server = RepoServer::from_url(pkg.source.source_path());
    let pkg_paths =
        context
            .cache
            .get_package_paths(pkg.source.source_path(), &pkg.name, &pkg.version.original);

    let source_url =
        repo_server.get_source_tarball_path(&pkg.name, &pkg.version.original, pkg.path.as_deref());
    let binary_url = repo_server.get_binary_tarball_path(
        &pkg.name,
        &pkg.version.original,
        pkg.path.as_deref(),
        &context.cache.r_version,
        &context.cache.system_info,
    );

    if pkg.is_installed() {
        // If we don't have the binary, compile it
        if !pkg.installation_status.binary_available() {
            log::debug!(
                "Package {} already present in cache as source but not as binary.",
                pkg.name
            );
            install_via_r(
                &pkg_paths.source.join(pkg.name.as_ref()),
                library_dir,
                &pkg_paths.binary,
                &context.r_cmd,
            )?;
        }
    } else {
        if pkg.kind == PackageType::Source || binary_url.is_none() {
            download_and_install_source(&source_url, &pkg_paths, library_dir, &pkg.name)?;
        } else {
            download_and_install_binary(
                &binary_url.unwrap(),
                &source_url,
                &pkg_paths,
                library_dir,
                &pkg.name,
                &context.r_cmd,
            )?;
<<<<<<< HEAD
        } else {
            download_and_install_binary(
                &binary_url.unwrap(),
                &pkg_paths,
                library_dir,
                &pkg.name,
                &context.r_cmd,
            )?;
=======
>>>>>>> c43d5c9b
        }
    }

    // And then we always link the binary folder into the staging library
    link_mode.link_files(&pkg.name, &pkg_paths.binary, &library_dir)?;

    Ok(())
}

fn install_package_from_git(
    context: &CliContext,
    pkg: &ResolvedDependency,
    library_dir: &Path,
) -> Result<()> {
    let link_mode = LinkMode::new();
    let repo_url = pkg.source.source_path();
    let sha = pkg.source.git_sha();

    let pkg_paths = context.cache.get_git_package_paths(repo_url, sha);

    if !pkg.installation_status.binary_available() {
        let git_ops = Git {};
        // TODO: this won't work if multiple projects are trying to checkout different refs
        // on the same user at the same time
        git_ops.clone_and_checkout(
            repo_url,
            Some(GitReference::Commit(&sha)),
            &pkg_paths.source,
        )?;
        log::debug!("Building the repo for {}", pkg.name);
        // If we have a directory, don't forget to set it before building it
        let source_path = match &pkg.source {
            Source::Git {
                directory: Some(dir),
                ..
            } => pkg_paths.source.join(&dir),
            _ => pkg_paths.source,
        };
        install_via_r(&source_path, library_dir, &pkg_paths.binary, &context.r_cmd)?;
    }

    // And then we always link the binary folder into the staging library
    link_mode.link_files(&pkg.name, &pkg_paths.binary, &library_dir)?;

    Ok(())
}

fn install_local_package(context: &CliContext, pkg: &ResolvedDependency, library_dir: &Path) -> Result<()> {
    // First we check if the package exists in the library and what's the mtime in it
    let local_path = Path::new(pkg.source.source_path()).canonicalize()?;
    // TODO: we actually do that twice, a bit wasteful
    let local_mtime = mtime_recursive(&local_path)?;

    // if the mtime we found locally is more recent, we build it
    log::debug!("Building the local package in {}", local_path.display());
    install_via_r(&local_path, library_dir, &library_dir, &context.r_cmd)?;

    // And just write the mtime in the output directory
    let mut file = fs::File::create(
        library_dir
            .join(pkg.name.as_ref())
            .join(LOCAL_MTIME_FILENAME),
    )?;
    file.write_all(local_mtime.unix_seconds().to_string().as_bytes())?;

    Ok(())
}

fn install_url_package(
    context: &CliContext,
    pkg: &ResolvedDependency,
    library_dir: &Path,
) -> Result<()> {
    let link_mode = LinkMode::new();
    let (url, sha) = pkg.source.url_info();

    let pkg_paths = context.cache.get_url_package_paths(url, sha);
    let download_path = pkg_paths.source.join(pkg.name.as_ref());

    // If we have a binary, copy it since we don't keep cache around for binary URL packages
    if pkg.kind == PackageType::Binary {
        log::debug!(
            "Package from URL in {} is already a binary",
            download_path.display()
        );
        if !pkg_paths.binary.is_dir() {
            LinkMode::Copy.link_files(&pkg.name, &pkg_paths.source, &pkg_paths.binary)?;
        }
    } else {
        log::debug!(
            "Building the package from URL in {}",
            download_path.display()
        );
        install_via_r(&download_path, library_dir, &pkg_paths.binary, &context.r_cmd)?;
    }

    // And then we always link the binary folder into the staging library
    link_mode.link_files(&pkg.name, &pkg_paths.binary, &library_dir)?;

    Ok(())
}

/// Install a package and returns whether it was installed from cache or not
fn install_package(
    context: &CliContext,
    pkg: &ResolvedDependency,
    library_dir: &Path,
    dry_run: bool,
) -> Result<()> {
    if dry_run {
        return Ok(());
    }

    match pkg.source {
        Source::Repository { .. } => install_package_from_repository(context, pkg, library_dir),
        Source::Git { .. } => install_package_from_git(context, pkg, library_dir),
        Source::Local { .. } => install_local_package(context, pkg, library_dir),
        Source::Url { .. } => install_url_package(context, pkg, library_dir),
    }
}

/// If a local package hasn't changed, we copy it from the current library to the staging dir
fn copy_package(
    context: &CliContext,
    pkg: &ResolvedDependency,
    library_dir: &Path,
    dry_run: bool,
) -> Result<()> {
    if dry_run {
        return Ok(());
    }

    log::debug!("Copying package {} from current library", &pkg.name);
    LinkMode::Copy.link_files(
        &pkg.name,
        context.library.path().join(pkg.name.as_ref()),
        library_dir.join(pkg.name.as_ref()),
    )?;

    Ok(())
}

#[derive(Debug)]
pub struct SyncChange {
    pub name: String,
    pub installed: bool,
    pub kind: Option<PackageType>,
    pub version: Option<String>,
    pub source: Option<String>,
    pub timing: Option<Duration>,
}

impl SyncChange {
    pub fn installed(
        name: &str,
        version: &str,
        source: &str,
        kind: PackageType,
        timing: Duration,
    ) -> Self {
        Self {
            name: name.to_string(),
            installed: true,
            kind: Some(kind),
            timing: Some(timing),
            source: Some(source.to_string()),
            version: Some(version.to_string()),
        }
    }

    pub fn removed(name: &str) -> Self {
        Self {
            name: name.to_string(),
            installed: false,
            kind: None,
            timing: None,
            source: None,
            version: None,
        }
    }

    pub fn print(&self, include_timings: bool) -> String {
        if self.installed {
            let mut base = format!(
                "+ {} ({}, {} from {})",
                self.name,
                self.version.as_ref().unwrap(),
                self.kind.unwrap(),
                self.source.as_ref().unwrap(),
            );

            if include_timings {
                base += &format!(" in {}ms", self.timing.unwrap().as_millis());
                base
            } else {
                base
            }
        } else {
            format!("- {}", self.name)
        }
    }
}

/// `sync` will ensure the project library contains only exactly the dependencies from rproject.toml
/// or from the lockfile if present
/// There's 2 different paths:
/// 1. All deps are already installed, we might just need to remove some
/// 2. Some deps are missing, we need to install stuff
///
/// For option 1, we can just remove the symlinks manually without a risk of breaking anything.
/// For option 2, we want to install things but we don't want to mess the current library so
/// we install everything in a temp directory and only replace the library if everything installed
/// successfully.
///
///
/// This works the following way:
/// 2. Create a temp directory if things need to be installed
/// 2. Send all dependencies to install to worker threads in order
/// 3. Once a dep is installed, get the next step until it's over or need to wait on other deps
pub fn sync(
    context: &CliContext,
    deps: &[ResolvedDependency],
    library: &Library,
    dry_run: bool,
) -> Result<Vec<SyncChange>> {
    let mut sync_changes = Vec::new();
    let project_library = context.library_path();
    let staging_path = context.staging_path();
    let plan = BuildPlan::new(&deps);
    let num_deps_to_install = plan.num_to_install();
    let deps_to_install = plan.all_dependencies();
    // (name, notify). We do not notify if the package is broken in some ways, otherwise we
    // do notify.
    let mut to_remove = HashSet::new();
    let mut deps_seen = HashSet::new();

    fs::create_dir_all(&project_library)?;

    for (name, version) in &library.packages {
        if deps_to_install
            .get(name.as_str())
            .map(|v| *v == version)
            .unwrap_or(false)
        {
            deps_seen.insert(name.as_str());
        } else {
            to_remove.insert((name.to_string(), true));
        }
    }

    // (name, whether to copy from current library)
    let mut local_deps = HashMap::new();
    // For local deps we also need to check whether the files from the source are newer than what
    // is installed currently, if that's the case. If the folder exists and is the same as
    // what we need to build, we will just copy it
    for dep in deps.iter().filter(|x| x.is_local()) {
        if deps_seen.contains(dep.name.as_ref()) {
            let local_path = Path::new(dep.source.source_path());
            let local_mtime = mtime_recursive(&local_path)?;
            let mtime_found = context
                .library
                .local_packages
                .get(dep.name.as_ref())
                .unwrap_or(&0);

            // if the mtime we found in the lib is lower than the source folder
            // remove it from deps_seen as we will need to install it and remove the
            // existing one from the library
            if *mtime_found < local_mtime.unix_seconds() {
                deps_seen.remove(dep.name.as_ref());
                to_remove.insert((dep.name.as_ref().to_string(), false));
                local_deps.insert(dep.name.as_ref(), false);
            } else {
                // same mtime or higher: we copy from the library
                local_deps.insert(dep.name.as_ref(), true);
            }
        } else {
            local_deps.insert(dep.name.as_ref(), false);
        }
    }
    // make it immutable
    let local_deps = Arc::new(local_deps);

    for name in &library.broken {
        log::debug!("Package {name} in library is broken");
        to_remove.insert((name.to_string(), false));
    }

    // Clean up at all times, even with a dry run
    if staging_path.is_dir() {
        fs::remove_dir_all(&staging_path)?;
    }

    for (dir_name, notify) in to_remove {
        // Only actually remove the deps if we are not going to rebuild the lib folder
        if deps_seen.len() == num_deps_to_install {
            let p = project_library.join(&dir_name);
            if !dry_run && notify {
                log::debug!("Removing {dir_name} from library");
                fs::remove_dir_all(&p)?;
            }
        }

        if notify {
            sync_changes.push(SyncChange::removed(&dir_name));
        }
    }

    // If we have all the deps we need, exit early
    if deps_seen.len() == num_deps_to_install {
        if !dry_run {
            log::debug!("No new dependencies to install");
        }
        return Ok(sync_changes);
    }

    // Create staging only if we need to build stuff
    fs::create_dir_all(&staging_path)?;

    // We can't use references from the BuildPlan since we borrow mutably from it so we
    // create a lookup table for resolved deps by name and use those references across channels.
    let dep_by_name: HashMap<_, _> = deps.iter().map(|d| (&d.name, d)).collect();
    let plan = Arc::new(Mutex::new(plan));

    let (ready_sender, ready_receiver) = channel::unbounded();
    let (done_sender, done_receiver) = channel::unbounded();

    // Initial deps we can install immediately
    {
        let mut plan = plan.lock().unwrap();
        while let BuildStep::Install(d) = plan.get() {
            ready_sender.send(dep_by_name[&d.name]).unwrap();
        }
    }

    let installed_count = Arc::new(AtomicUsize::new(0));
    let has_errors = Arc::new(AtomicBool::new(false));
    let errors = Arc::new(Mutex::new(Vec::new()));

    thread::scope(|s| {
        let plan_clone = Arc::clone(&plan);
        let ready_sender_clone = ready_sender.clone();
        let installed_count_clone = Arc::clone(&installed_count);
        let has_errors_clone = Arc::clone(&has_errors);

        // Different thread to monitor what needs to be installed next
        s.spawn(move |_| {
            let mut seen = HashSet::new();
            while !has_errors_clone.load(Ordering::Relaxed)
                && installed_count_clone.load(Ordering::Relaxed) < num_deps_to_install
            {
                let mut plan = plan_clone.lock().unwrap();
                let mut ready = Vec::new();
                while let BuildStep::Install(d) = plan.get() {
                    ready.push(dep_by_name[&d.name]);
                }
                drop(plan); // Release lock before sending

                for p in ready {
                    if !seen.contains(&p.name) {
                        seen.insert(&p.name);
                        ready_sender_clone.send(p).unwrap();
                    }
                }
                std::thread::sleep(Duration::from_millis(5));
            }
            drop(ready_sender_clone);
        });

        // Our worker threads that will actually perform the installation
        // TODO: make this overridable
        let num_workers = num_cpus::get();
        for _ in 0..num_workers {
            let ready_receiver = ready_receiver.clone();
            let done_sender = done_sender.clone();
            let plan = Arc::clone(&plan);
            let has_errors_clone = Arc::clone(&has_errors);
            let errors_clone = Arc::clone(&errors);
            let s_path = staging_path.as_path();
            let local_deps_clone = Arc::clone(&local_deps);

            s.spawn(move |_| {
                while let Ok(dep) = ready_receiver.recv() {
                    if has_errors_clone.load(Ordering::Relaxed) {
                        break;
                    }
                    if !dry_run {
                        match dep.kind {
                            PackageType::Source => log::debug!("Installing {} (source)", dep.name),
                            PackageType::Binary => log::debug!("Installing {} (binary)", dep.name),
                        }
                    }
                    let start = std::time::Instant::now();
                    let install_result = if local_deps_clone
                        .get(dep.name.as_ref())
                        .cloned()
                        .unwrap_or_default()
                    {
                        copy_package(&context, dep, s_path, dry_run)
                    } else {
                        install_package(&context, dep, s_path, dry_run)
                    };
                    match install_result {
                        Ok(_) => {
                            let sync_change = SyncChange::installed(
                                &dep.name,
                                &dep.version.original,
                                dep.source.source_path(),
                                dep.kind,
                                start.elapsed(),
                            );
                            let mut plan = plan.lock().unwrap();
                            plan.mark_installed(&dep.name);
                            drop(plan);
                            done_sender.send(sync_change).unwrap();
                        }
                        Err(e) => {
                            has_errors_clone.store(true, Ordering::Relaxed);
                            errors_clone.lock().unwrap().push((dep, e));
                            break;
                        }
                    }
                }
                drop(done_sender);
            });
        }

        // Monitor progress in the main thread
        loop {
            if has_errors.load(Ordering::Relaxed) {
                break;
            }
            // timeout is necessary to avoid deadlock
            if let Ok(change) = done_receiver.recv_timeout(Duration::from_millis(1)) {
                installed_count.fetch_add(1, Ordering::Relaxed);
                if !dry_run {
                    log::debug!(
                        "Completed installing {} ({}/{})",
                        change.name,
                        installed_count.load(Ordering::Relaxed),
                        num_deps_to_install
                    );
                }
                if !deps_seen.contains(change.name.as_str()) {
                    sync_changes.push(change);
                }
                if installed_count.load(Ordering::Relaxed) == num_deps_to_install
                    || has_errors.load(Ordering::Relaxed)
                {
                    break;
                }
            }
        }

        // Clean up
        drop(ready_sender);
    })
    .expect("threads to not panic");

    if has_errors.load(Ordering::Relaxed) {
        let err = errors.lock().unwrap();
        let mut message = String::from("Failed to install dependencies.");
        for (dep, e) in &*err {
            message += &format!("\n    Failed to install {}:\n        {e}", dep.name);
        }
        bail!(message);
    }

    // If we are there, it means we are successful. Replace the project lib by the tmp dir
    if project_library.is_dir() {
        fs::remove_dir_all(&project_library)?;
    }

    fs::rename(&staging_path, &project_library)?;

    // Sort all changes by a-z and fall back on installed status for things with the same name
    sync_changes.sort_unstable_by(
        |a, b| match a.name.to_lowercase().cmp(&b.name.to_lowercase()) {
            std::cmp::Ordering::Equal => a.installed.cmp(&b.installed),
            ordering => ordering,
        },
    );

    Ok(sync_changes)
}<|MERGE_RESOLUTION|>--- conflicted
+++ resolved
@@ -64,13 +64,8 @@
     let http = Http {};
     // If we get an error doing the binary download, fall back to source
     if let Err(e) = http.download_and_untar(&url, &paths.binary, false) {
-<<<<<<< HEAD
-        log::warn!("Failed to download/untar binary package: {e:?}");
-        return download_and_install_source(url, paths, library_dir, pkg_name, r_cmd);
-=======
         log::warn!("Failed to download/untar binary package from {url}: {e:?}, falling back to {source_url}");
-        return download_and_install_source(source_url, paths, library_dir, pkg_name);
->>>>>>> c43d5c9b
+        return download_and_install_source(source_url, paths, library_dir, pkg_name, r_cmd);
     }
 
     // Ok we download some tarball. We can't assume it's actually compiled though, it could be just
@@ -145,17 +140,8 @@
                 &pkg.name,
                 &context.r_cmd,
             )?;
-<<<<<<< HEAD
         } else {
-            download_and_install_binary(
-                &binary_url.unwrap(),
-                &pkg_paths,
-                library_dir,
-                &pkg.name,
-                &context.r_cmd,
-            )?;
-=======
->>>>>>> c43d5c9b
+            download_and_install_binary(&binary_url.unwrap(), &pkg_paths, library_dir, &pkg.name, &context.r_cmd)?;
         }
     }
 
