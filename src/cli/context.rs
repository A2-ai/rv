//! CLI context that gets instantiated for a few commands and passed around
use std::path::{Path, PathBuf};

use crate::cli::{utils::write_err, DiskCache};
use crate::{
<<<<<<< HEAD
    consts::LOCKFILE_NAME, consts::PACKAGE_FILENAME, find_r_version_command, timeit, Cache,
    CacheEntry, Config, Library, RCommandLine, RepoServer, Repository, RepositoryDatabase, 
    SystemInfo, Version,
=======
    consts::LOCKFILE_NAME, consts::PACKAGE_FILENAME, http, timeit, Cache, CacheEntry, Config,
    Library, RepoServer, Repository, RepositoryDatabase, SystemInfo, Version,
>>>>>>> aee788d6
};

use crate::cli::utils::get_current_system_path;
use crate::consts::{RV_DIR_NAME, STAGING_DIR_NAME};
use crate::lockfile::Lockfile;
use anyhow::{anyhow, bail, Result};
use fs_err as fs;
use rayon::prelude::*;

#[derive(Debug)]
pub struct CliContext {
    pub config: Config,
    pub project_dir: PathBuf,
    pub r_version: Version,
    pub cache: DiskCache,
    pub library: Library,
    pub databases: Vec<(RepositoryDatabase, bool)>,
    pub lockfile: Option<Lockfile>,
    pub r_cmd: RCommandLine,
}

impl CliContext {
    pub fn new(config_file: &PathBuf) -> Result<Self> {
        let config = Config::from_file(config_file)?;
        let r_version = config.r_version().clone();
        let r_cmd = find_r_version_command(&r_version)
            .ok_or(anyhow!("Could not find specified version ({r_version})"))?;

        let cache = DiskCache::new(&r_version, SystemInfo::from_os_info())?;

        let project_dir = config_file.parent().unwrap().to_path_buf();
        fs::create_dir_all(project_dir.join(RV_DIR_NAME))?;
        let lockfile_path = project_dir.join(LOCKFILE_NAME);
        let lockfile = if lockfile_path.exists() {
            Some(Lockfile::load(lockfile_path)?)
        } else {
            None
        };

        let mut library = Library::new(
            &project_dir,
            get_current_system_path(&cache.system_info, r_version.major_minor()),
        );
        library.find_content();

        Ok(Self {
            config,
            cache,
            r_version,
            project_dir,
            library,
            lockfile,
            databases: Vec::new(),
            r_cmd,
        })
    }

    pub fn load_databases(&mut self) -> Result<()> {
        self.databases = load_databases(self.config.repositories(), &self.cache)?;
        Ok(())
    }

    pub fn load_databases_if_needed(&mut self) -> Result<()> {
        if self
            .lockfile
            .as_ref()
            .and_then(|l| Some(!l.can_resolve(self.config.dependencies())))
            .unwrap_or(true)
        {
            self.load_databases()?;
        }
        Ok(())
    }

    pub fn lockfile_path(&self) -> PathBuf {
        self.project_dir.join(LOCKFILE_NAME)
    }

    pub fn library_path(&self) -> &Path {
        self.library.path()
    }

    pub fn staging_path(&self) -> PathBuf {
        self.project_dir.join(RV_DIR_NAME).join(STAGING_DIR_NAME)
    }
}

fn load_databases(
    repositories: &[Repository],
    cache: &DiskCache,
) -> Result<Vec<(RepositoryDatabase, bool)>> {
    let dbs: Vec<std::result::Result<_, anyhow::Error>> = repositories
        .par_iter()
        .map(|r| {
            // 1. Generate path to add to URL to get the src PACKAGE and binary PACKAGE for current OS
            let entry = cache.get_package_db_entry(&r.url());
            // 2. Check in cache whether we have the database and is not expired
            match entry {
                CacheEntry::Existing(p) => {
                    // load the archive
                    let db = RepositoryDatabase::load(&p)?;
                    log::debug!("Loaded packages db from {p:?}");
                    Ok((db, r.force_source))
                }
                CacheEntry::NotFound(p) | CacheEntry::Expired(p) => {
                    // Make sure to remove the file if it exists - it's expired
                    if p.exists() {
                        fs::remove_file(&p)?;
                    }
                    log::debug!("Need to download PACKAGES file for {}", r.url());
                    let mut db = RepositoryDatabase::new(&r.url());
                    // download files, parse them and persist to disk
                    let mut source_package = Vec::new();
                    let source_url =
                        RepoServer::from_url(r.url()).get_source_path(PACKAGE_FILENAME);
                    let bytes_read = timeit!(
                        "Downloaded source PACKAGES",
                        http::download(&source_url, &mut source_package, Vec::new())?
                    );
                    // We should ALWAYS has a PACKAGES file for source
                    if bytes_read == 0 {
                        bail!("File at {source_url} was not found");
                    }
                    // UNSAFE: we trust the PACKAGES data to be valid UTF-8
                    db.parse_source(unsafe { std::str::from_utf8_unchecked(&source_package) });

                    let mut binary_package = Vec::new();
                    let binary_url = RepoServer::from_url(r.url()).get_binary_path(
                        PACKAGE_FILENAME,
                        &cache.r_version,
                        &cache.system_info,
                    );
                    log::debug!("checking for binary packages URL: {:?}", binary_url);
                    // we do not know for certain that the Some return of get_binary_path will be a valid url,
                    // but we do know that if it returns None there is not a binary PACKAGES file
                    if let Some(url) = binary_url {
                        let bytes_read = timeit!(
                            "Downloaded binary PACKAGES",
                            http::download(&url, &mut binary_package, vec![],)?
                        );
                        // but sometimes we might not have a binary PACKAGES file and that's fine.
                        // We only load binary if we found a file
                        if bytes_read > 0 {
                            // UNSAFE: we trust the PACKAGES data to be valid UTF-8
                            db.parse_binary(
                                unsafe { std::str::from_utf8_unchecked(&binary_package) },
                                cache.r_version.clone(),
                            );
                        }
                    }

                    db.persist(&p)?;
                    log::debug!("Saving packages db at {p:?}");
                    Ok((db, r.force_source))
                }
            }
            // 3. Fetch the PACKAGE files if needed and build the database + persist to disk
        })
        .collect();

    let mut res = Vec::with_capacity(dbs.len());
    let mut errs = Vec::new();
    for db in dbs {
        match db {
            Ok(d) => res.push(d),
            Err(e) => errs.push(write_err(&*e)),
        }
    }

    if !errs.is_empty() {
        bail!("Failed to load package database: {}", errs.join("\n"));
    }

    Ok(res)
}<|MERGE_RESOLUTION|>--- conflicted
+++ resolved
@@ -3,14 +3,9 @@
 
 use crate::cli::{utils::write_err, DiskCache};
 use crate::{
-<<<<<<< HEAD
-    consts::LOCKFILE_NAME, consts::PACKAGE_FILENAME, find_r_version_command, timeit, Cache,
+    consts::LOCKFILE_NAME, consts::PACKAGE_FILENAME, find_r_version_command, http, timeit, Cache,
     CacheEntry, Config, Library, RCommandLine, RepoServer, Repository, RepositoryDatabase, 
     SystemInfo, Version,
-=======
-    consts::LOCKFILE_NAME, consts::PACKAGE_FILENAME, http, timeit, Cache, CacheEntry, Config,
-    Library, RepoServer, Repository, RepositoryDatabase, SystemInfo, Version,
->>>>>>> aee788d6
 };
 
 use crate::cli::utils::get_current_system_path;
