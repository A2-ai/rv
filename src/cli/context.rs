--- conflicted
+++ resolved
@@ -87,13 +87,9 @@
         let can_resolve = self
             .lockfile
             .as_ref()
-<<<<<<< HEAD
-            .and_then(|l| Some(l.can_resolve(self.config.dependencies(), self.config.repositories())))
-=======
             .and_then(|l| {
                 Some(l.can_resolve(self.config.dependencies(), self.config.repositories()))
             })
->>>>>>> ec3f98c9
             .unwrap_or(false);
 
         if !can_resolve {
