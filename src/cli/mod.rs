--- conflicted
+++ resolved
@@ -4,9 +4,5 @@
 pub mod utils;
 
 pub use cache::DiskCache;
-<<<<<<< HEAD
-pub use commands::{migrate_renv, sync};
-=======
-pub use commands::{sync, CacheInfo};
->>>>>>> c43d5c9b
+pub use commands::{migrate_renv, sync, CacheInfo};
 pub use context::CliContext;