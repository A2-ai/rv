--- conflicted
+++ resolved
@@ -89,8 +89,7 @@
                 if let Some(s) = sha {
                     table.insert("sha", Value::from(s));
                 }
-            }
-<<<<<<< HEAD
+            
             Self::RUniverse {
                 repository,
                 git,
@@ -103,10 +102,8 @@
                 if let Some(d) = directory {
                     table.insert("directory", Value::from(d));
                 }
-=======
             Self::Builtin { .. } => {
                 table.insert("builtin", Value::from(true));
->>>>>>> d85caf40
             }
         };
 
@@ -203,15 +200,12 @@
                 r2.as_ref().map(|r| r == r1).unwrap_or(true)
             }
             (Source::Repository { .. }, ConfigDependency::Simple(..)) => true,
-<<<<<<< HEAD
             (
                 Source::RUniverse { repository: r1, .. },
                 ConfigDependency::Detailed { repository: r2, .. },
             ) => r2.as_ref().map(|r| r == r1).unwrap_or(true),
             (Source::RUniverse { .. }, ConfigDependency::Simple(..)) => true,
-=======
             (Source::Builtin { .. }, ConfigDependency::Simple(..)) => true,
->>>>>>> d85caf40
             _ => false,
         }
     }
@@ -242,7 +236,6 @@
             Self::Url { url, sha } => {
                 write!(f, "url(url: {url}, sha:{sha})")
             }
-<<<<<<< HEAD
             Self::RUniverse {
                 repository,
                 git,
@@ -250,10 +243,8 @@
                 directory,
             } => {
                 write!(f, "runiverse(repo: {repository}, url: {git}, sha: {sha}, directory: {directory:?})")
-=======
             Self::Builtin { .. } => {
                 write!(f, "builtin")
->>>>>>> d85caf40
             }
         }
     }
@@ -286,13 +277,10 @@
             Self::Url { url, .. } => {
                 write!(f, "{url}")
             }
-<<<<<<< HEAD
             Self::RUniverse { git, sha, .. } => {
                 write!(f, "{git} (commit: {sha})")
-=======
             Self::Builtin { .. } => {
                 write!(f, "builtin")
->>>>>>> d85caf40
             }
         }
     }
