--- conflicted
+++ resolved
@@ -1,8 +1,5 @@
-<<<<<<< HEAD
+mod activate;
 mod add;
-=======
-mod activate;
->>>>>>> 3a4b4285
 mod build_plan;
 mod cache;
 mod config;
@@ -25,11 +22,8 @@
 
 pub mod consts;
 
-<<<<<<< HEAD
+pub use activate::{activate, deactivate};
 pub use add::add_packages;
-=======
-pub use activate::{activate, deactivate};
->>>>>>> 3a4b4285
 pub use build_plan::{BuildPlan, BuildStep};
 pub use cache::{hash_string, Cache, CacheEntry};
 pub use config::{Config, ConfigDependency, Repository};
