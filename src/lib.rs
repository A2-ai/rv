mod activate;
<<<<<<< HEAD
mod add;
mod build_plan;
=======
>>>>>>> b0836669
mod cache;
mod config;
mod fs;
mod git;
mod http;
mod library;
mod lockfile;
mod package;
mod r_cmd;
mod renv;
mod repository;
mod repository_urls;
mod resolver;
mod sync;
mod system_info;

#[cfg(feature = "cli")]
pub mod cli;

pub mod consts;

pub use activate::{activate, deactivate};
<<<<<<< HEAD
pub use add::{add_packages, read_and_verify_config};
pub use build_plan::{BuildPlan, BuildStep};
pub use cache::{hash_string, Cache, CacheEntry};
=======
pub use cache::{utils::hash_string, CacheInfo, DiskCache, PackagePaths};
>>>>>>> b0836669
pub use config::{Config, ConfigDependency, Repository};
pub use git::{Git, GitOperations};
pub use http::{Http, HttpDownload};
pub use library::Library;
pub use lockfile::Lockfile;
pub use package::{is_binary_package, Version, VersionRequirement};
pub use r_cmd::{find_r_version_command, RCmd, RCommandLine};
pub use renv::RenvLock;
pub use repository::RepositoryDatabase;
pub use repository_urls::{get_package_file_urls, get_tarball_urls};
pub use resolver::{ResolvedDependency, Resolver, UnresolvedDependency};
pub use sync::{BuildPlan, BuildStep, SyncHandler};
pub use system_info::{OsType, SystemInfo};<|MERGE_RESOLUTION|>--- conflicted
+++ resolved
@@ -1,9 +1,5 @@
 mod activate;
-<<<<<<< HEAD
 mod add;
-mod build_plan;
-=======
->>>>>>> b0836669
 mod cache;
 mod config;
 mod fs;
@@ -26,13 +22,8 @@
 pub mod consts;
 
 pub use activate::{activate, deactivate};
-<<<<<<< HEAD
 pub use add::{add_packages, read_and_verify_config};
-pub use build_plan::{BuildPlan, BuildStep};
-pub use cache::{hash_string, Cache, CacheEntry};
-=======
 pub use cache::{utils::hash_string, CacheInfo, DiskCache, PackagePaths};
->>>>>>> b0836669
 pub use config::{Config, ConfigDependency, Repository};
 pub use git::{Git, GitOperations};
 pub use http::{Http, HttpDownload};
