//! How packages are linked from the cache to each project library
//! Taken from uv: clone (CoW) on MacOS and hard links on Mac/Linux by default
//! Maybe with optional symlink support for cross disk linking

use fs_err as fs;
use fs_err::DirEntry;
use reflink_copy as reflink;
use std::env;
use std::path::{Path, PathBuf};
use walkdir::WalkDir;

use crate::fs::{copy_folder, is_nfs};

const LINK_ENV_NAME: &str = "RV_LINK_MODE";

#[derive(thiserror::Error, Debug)]
pub enum LinkError {
    #[error(transparent)]
    Io(#[from] std::io::Error),
    #[error("Failed to walk the directory")]
    WalkDir(#[from] walkdir::Error),
    #[error("Failed to reflink {from:?} to {to:?}")]
    Reflink {
        from: PathBuf,
        to: PathBuf,
        #[source]
        err: std::io::Error,
    },
}

#[derive(Debug, PartialEq, Eq, Clone, Copy)]
pub enum LinkMode {
    /// Copy all files. The slowest option
    Copy,
    /// Copy files with CoW
    Clone,
    /// Use hardlinks for all elements
    Hardlink,
    /// Use symlinks for all elements
    Symlink,
}

impl Default for LinkMode {
    fn default() -> Self {
        if cfg!(target_os = "macos") {
            Self::Clone
        } else {
            Self::Hardlink
        }
    }
}

impl LinkMode {
    pub fn name(&self) -> &'static str {
        match self {
            Self::Copy => "copy",
            Self::Clone => "clone",
            Self::Symlink => "symlink",
            Self::Hardlink => "hardlink",
        }
    }

    /// Determine what link mode will be used for a given destination path.
    /// This takes into account environment variables and network filesystem detection.
    pub fn effective_mode(destination: impl AsRef<Path>) -> Self {
        // Check environment variable first
        if let Ok(val) = env::var(LINK_ENV_NAME) {
            match val.to_lowercase().as_str() {
                "copy" => return Self::Copy,
                "clone" => return Self::Clone,
                "hardlink" => return Self::Hardlink,
                "symlink" => return Self::Symlink,
                _ => {}
            }
        }

        // Check if destination is on a network filesystem
        if is_nfs(destination.as_ref()).unwrap_or_default() {
            Self::Symlink
        } else {
            Self::default()
        }
    }

    pub fn link_files(
        selected_mode: Option<Self>,
        package_name: &str,
        source: impl AsRef<Path>,
        destination: impl AsRef<Path>,
    ) -> Result<(), LinkError> {
        // If it's already exists for some reason (eg failed halfway before), delete it first
        let pkg_in_lib = destination.as_ref().join(package_name);
        if pkg_in_lib.is_dir() {
            fs::remove_dir_all(&pkg_in_lib)?;
        }

        let mode = if let Some(m) = selected_mode {
            log::debug!("Link mode {m:?} forced");
            m
        } else {
<<<<<<< HEAD
            Self::effective_mode(destination.as_ref())
=======
            let from_env = if let Ok(val) = env::var(LINK_ENV_NAME) {
                log::debug!("Got a value for RV_LINK_MODE: '{val}'");
                match val.to_lowercase().as_str() {
                    "copy" => Some(Self::Copy),
                    "clone" => Some(Self::Clone),
                    "hardlink" => Some(Self::Hardlink),
                    "symlink" => Some(Self::Symlink),
                    _ => None,
                }
            } else {
                None
            };

            if let Some(m) = from_env {
                log::debug!("Using link mode from environment variable: {m:?}");
                m
            } else if is_nfs(destination.as_ref()).unwrap_or_default() {
                LinkMode::Symlink
            } else {
                LinkMode::default()
            }
>>>>>>> a4254b8b
        };

        let res = match mode {
            LinkMode::Copy => {
                log::debug!(
                    "Copying package from {:?} to {:?}.",
                    source.as_ref(),
                    destination.as_ref(),
                );
                copy_folder(source.as_ref(), destination.as_ref()).map_err(Into::into)
            }
            LinkMode::Clone => {
                log::debug!(
                    "Cloning package from {:?} to {:?}.",
                    source.as_ref(),
                    destination.as_ref(),
                );
                clone_package(source.as_ref(), destination.as_ref())
            }
            LinkMode::Hardlink => {
                log::debug!(
                    "Hardlinking package from {:?} to {:?}.",
                    source.as_ref(),
                    destination.as_ref(),
                );
                hardlink_package(source.as_ref(), destination.as_ref())
            }
            LinkMode::Symlink => {
                let actual_source = source.as_ref().join(package_name);
                log::debug!(
                    "Symlinking package from {:?} to {:?}.",
                    source.as_ref(),
                    destination.as_ref(),
                );
                create_symlink(actual_source, &pkg_in_lib).map_err(LinkError::Io)
            }
        };

        if let Err(e) = res {
            if mode == LinkMode::Copy {
                return Err(e);
            }
            // Cleanup a bit in case it failed halfway through
            if pkg_in_lib.is_dir() {
                fs::remove_dir_all(&pkg_in_lib)?
            }
            log::warn!(
                "Failed to {} files: {e}. Falling back to copying files.",
                mode.name()
            );
            copy_folder(source.as_ref(), destination.as_ref())?;
        }

        Ok(())
    }
}

/// macOS can copy directories recursively but Windows/Linux need to clone file by file
fn clone_recursive(source: &Path, library: &Path, entry: &DirEntry) -> Result<(), LinkError> {
    let from = entry.path();
    let to = library.join(from.strip_prefix(source).unwrap());

    if (cfg!(windows) || cfg!(target_os = "linux")) && from.is_dir() {
        fs::create_dir_all(&to)?;
        for entry in fs::read_dir(from)? {
            clone_recursive(source, library, &entry?)?;
        }
        return Ok(());
    }

    reflink::reflink(&from, &to).map_err(|err| LinkError::Reflink { from, to, err })?;
    Ok(())
}

// Taken from uv
fn clone_package(source: &Path, library: &Path) -> Result<(), LinkError> {
    for entry in fs::read_dir(source)? {
        clone_recursive(source, library, &entry?)?;
    }

    Ok(())
}

// Same as copy but hardlinking instead
fn hardlink_package(source: &Path, library: &Path) -> Result<(), LinkError> {
    for entry in WalkDir::new(source) {
        let entry = entry?;
        let path = entry.path();

        let relative = path.strip_prefix(source).expect("walkdir starts with root");
        let out_path = library.join(relative);

        if entry.file_type().is_dir() {
            fs::create_dir_all(&out_path)?;
            continue;
        }

        fs::hard_link(path, out_path)?;
    }

    Ok(())
}

#[cfg(unix)]
fn create_symlink(original: impl AsRef<Path>, link: impl AsRef<Path>) -> std::io::Result<()> {
    std::os::unix::fs::symlink(original, link)
}

#[cfg(windows)]
fn create_symlink(original: impl AsRef<Path>, link: impl AsRef<Path>) -> std::io::Result<()> {
    if original.as_ref().is_dir() {
        std::os::windows::fs::symlink_dir(original, link)
    } else {
        std::os::windows::fs::symlink_file(original, link)
    }
}<|MERGE_RESOLUTION|>--- conflicted
+++ resolved
@@ -98,31 +98,7 @@
             log::debug!("Link mode {m:?} forced");
             m
         } else {
-<<<<<<< HEAD
             Self::effective_mode(destination.as_ref())
-=======
-            let from_env = if let Ok(val) = env::var(LINK_ENV_NAME) {
-                log::debug!("Got a value for RV_LINK_MODE: '{val}'");
-                match val.to_lowercase().as_str() {
-                    "copy" => Some(Self::Copy),
-                    "clone" => Some(Self::Clone),
-                    "hardlink" => Some(Self::Hardlink),
-                    "symlink" => Some(Self::Symlink),
-                    _ => None,
-                }
-            } else {
-                None
-            };
-
-            if let Some(m) = from_env {
-                log::debug!("Using link mode from environment variable: {m:?}");
-                m
-            } else if is_nfs(destination.as_ref()).unwrap_or_default() {
-                LinkMode::Symlink
-            } else {
-                LinkMode::default()
-            }
->>>>>>> a4254b8b
         };
 
         let res = match mode {
