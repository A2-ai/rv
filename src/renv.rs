use std::{
    collections::HashMap,
    error::Error,
    fmt,
    path::{Path, PathBuf},
};

use serde::Deserialize;

use crate::{
    package::{deserialize_version, Operator, Version, VersionRequirement},
    Repository, RepositoryDatabase,
};

// List obtained from the REPL: `rownames(installed.packages(priority="recommended"))`
const RECOMMENDED_PACKAGES: [&str; 15] = [
    "boot",
    "class",
    "cluster",
    "codetools",
    "foreign",
    "KernSmooth",
    "lattice",
    "MASS",
    "Matrix",
    "mgcv",
    "nlme",
    "nnet",
    "rpart",
    "spatial",
    "survival",
];

#[derive(Debug, PartialEq, Clone, Deserialize)]
#[serde(rename_all = "PascalCase")]
// as enum since logic to resolve depends on this
enum RenvSource {
    Repository,
    GitHub,
    Local,
    Other(String),
}

#[derive(Debug, PartialEq, Clone, Deserialize)]
#[serde(rename_all = "PascalCase")]
struct PackageInfo {
    package: String,
    #[serde(deserialize_with = "deserialize_version")]
    version: Version,
    source: RenvSource,
    #[serde(default)]
    repository: Option<String>, // when source is Repository
    #[serde(default)]
    remote_type: Option<String>, // when source is GitHub
    #[serde(default)]
    remote_host: Option<String>, // when source is GitHub
    #[serde(default)]
    remote_repo: Option<String>, // when source is GitHub
    #[serde(default)]
    remote_username: Option<String>, // when source is GitHub
    #[serde(default)]
    remote_sha: Option<String>, // when source is GitHub
    #[serde(default)]
    remote_url: Option<String>, // when source is Local
    #[serde(default)]
    requirements: Vec<String>,
    hash: String,
}

#[derive(Debug, PartialEq, Clone, Deserialize)]
#[serde(rename_all = "PascalCase")]
struct RenvRepository {
    name: String,
    #[serde(rename = "URL")]
    url: String,
}

#[derive(Debug, PartialEq, Clone, Deserialize)]
#[serde(rename_all = "PascalCase")]
struct RInfo {
    #[serde(deserialize_with = "deserialize_version")]
    version: Version,
    repositories: Vec<RenvRepository>,
}

#[derive(Debug, PartialEq, Clone, Deserialize)]
#[serde(rename_all = "PascalCase")]
pub struct RenvLock {
    r: RInfo,
    packages: HashMap<String, PackageInfo>,
}

impl RenvLock {
    pub fn parse_renv_lock<P: AsRef<Path>>(path: P) -> Result<Self, FromJsonFileError> {
        let path = path.as_ref();
        let content = match std::fs::read_to_string(path) {
            Ok(c) => c,
            Err(e) => {
                return Err(FromJsonFileError {
                    path: path.into(),
                    source: FromJsonFileErrorKind::Io(e),
                })
            }
        };

        serde_json::from_str(content.as_str()).map_err(|e| FromJsonFileError {
            path: path.into(),
            source: FromJsonFileErrorKind::Parse(e),
        })
    }

    pub fn resolve(
        &self,
        repository_database: &[(RepositoryDatabase, bool)],
    ) -> (Vec<ResolvedRenv>, Vec<UnresolvedRenv>) {
        let mut resolved = Vec::new();
        let mut unresolved = Vec::new();
<<<<<<< HEAD
        for (_, package_info) in &self.packages {
            // if package is sourced from a repository and is a recommended package, do not attempt to resolve
            // TODO: add flag to resolve recommended packages
            if matches!(&package_info.source, RenvSource::Repository) && RECOMMENDED_PACKAGES.contains(&package_info.package.as_str()) {
                continue;
            }

            let res = match package_info.source {
                RenvSource::Repository => {
                    resolve_repository(
                        package_info,
                        &self.r.repositories,
                        repository_database,
                        &self.r.version,
                    )
                    .map(|r| Source::Repository(r))
                }
=======
        for package_info in self.packages.values() {
            let res = match package_info.source {
                RenvSource::Repository => resolve_repository(
                    package_info,
                    &self.r.repositories,
                    repository_database,
                    &self.r.version,
                )
                .map(Source::Repository),
>>>>>>> 648a9f35
                RenvSource::GitHub => {
                    resolve_github(package_info).map(|(git, sha)| Source::GitHub { git, sha })
                }
                RenvSource::Local => resolve_local(package_info).map(|path| Source::Local(path)),
                _ => Err("Source is not supported".into()),
            };
            match res {
                Ok(source) => resolved.push(ResolvedRenv {
                    package_info,
                    source,
                }),
                Err(error) => unresolved.push(UnresolvedRenv {
                    package_info,
                    error,
                }),
            }
        }
        (resolved, unresolved)
    }

    pub fn r_version(&self) -> &Version {
        &self.r.version
    }

    pub fn repositories(&self) -> Vec<Repository> {
        self.r
            .repositories
            .iter()
            .map(|r| Repository::new(r.name.to_string(), r.url.to_string(), false))
            .collect::<Vec<_>>()
    }
}

// Expected Repository sourced package format from renv.lock
// "R6": {
//     "Package": "R6",
//     "Version": "2.5.1",
//     "Source": "Repository",
//     "Repository": "RSPM",
//     "Requirements": [
//     "R"
//     ],
//     "Hash": "470851b6d5d0ac559e9d01bb352b4021"
// },
fn resolve_repository<'a>(
    pkg_info: &PackageInfo,
    repositories: &'a [RenvRepository],
    repository_database: &[(RepositoryDatabase, bool)],
    r_version: &Version,
) -> Result<&'a RenvRepository, Box<dyn Error>> {
    let version_requirement = VersionRequirement::new(pkg_info.version.clone(), Operator::Equal);

    // match the repository database with its corresponding repository
    let repo_pairs = repositories
        .iter()
        .zip(repository_database)
        .map(|(repo, (repo_db, force_source))| (repo, repo_db, force_source))
        .collect::<Vec<_>>();

    // if a repository is found as that is specified by the package log, look in it first
    let pref_repo_pair = pkg_info
        .repository
        .as_ref()
        .and_then(|repo_name| repo_pairs.iter().find(|(r, _, _)| &r.name == repo_name));
    if let Some((repo, repo_db, force_source)) = pref_repo_pair {
        if repo_db
            .find_package(
                &pkg_info.package,
                Some(&version_requirement),
                r_version,
                **force_source,
            )
            .is_some()
        {
            return Ok(repo);
        };
    }

    // if a repository is not found in its specified repository, look in the rest of the repositories
    // sacrificing one additional iteration step of re-looking up in preferred repository for less complexity
    repo_pairs
        .into_iter()
        .find_map(|(repo, repo_db, force_source)| {
            repo_db.find_package(
                &pkg_info.package,
                Some(&version_requirement),
                r_version,
                *force_source,
            )?;
            Some(repo)
        })
        .ok_or("Could not find package in repository".into())
}

// Expected GitHub sourced package format from renv.lock
// "ghqc": {
//     "Package": "ghqc",
//     "Version": "0.3.2",
//     "Source": "GitHub",
//     "RemoteType": "github",
//     "RemoteHost": "api.github.com",
//     "RemoteRepo": "ghqc",
//     "RemoteUsername": "a2-ai",
//     "RemoteSha": "55c23eb6a444542dab742d3d37c7b65af7b12e38",
//     "Requirements": [
//       "R",
//       "cli",
//       "fs",
//       "glue",
//       "httpuv",
//       "rlang",
//       "rstudioapi",
//       "withr",
//       "yaml"
//     ],
fn resolve_github(pkg_info: &PackageInfo) -> Result<(String, String), Box<dyn Error>> {
    let host = pkg_info
        .remote_host
        .as_ref()
        .ok_or("RemoteHost not found")?;
    let repo = pkg_info
        .remote_repo
        .as_ref()
        .ok_or("RemoteRepo not found")?;
    let org = &pkg_info
        .remote_username
        .as_ref()
        .ok_or("RemoteUsername not found")?;
    let sha = &pkg_info.remote_sha.as_ref().ok_or("RemoteSha not found")?;
    let base_url = host
        .trim_start_matches("https://")
        .trim_start_matches("api.")
        .trim_end_matches("api/v3");
    let url = format!("https://{base_url}/{org}/{repo}");
    Ok((url, sha.to_string()))
}

// Expected local sourced package, installed via renv::install, format from renv.lock
// "rv.git.pkgA": {
//       "Package": "rv.git.pkgA",
//       "Version": "0.0.0.9000",
//       "Source": "Local",
//       "RemoteType": "local",
//       "RemoteUrl": "~/projects/rv.git.pkgA_0.0.0.9000.tar.gz",
//       "Hash": "39e317a9ec5437bd5ce021ad56da04b6"
//     }
fn resolve_local(pkg_info: &PackageInfo) -> Result<PathBuf, Box<dyn Error>> {
    let path = pkg_info.remote_url.as_ref().ok_or("RemoteUrl not found")?;
    Ok(PathBuf::from(path))
}

#[derive(Debug, Clone, PartialEq)]
pub struct ResolvedRenv<'a> {
    package_info: &'a PackageInfo,
    source: Source<'a>,
}

impl fmt::Display for ResolvedRenv<'_> {
    fn fmt(&self, f: &mut fmt::Formatter<'_>) -> fmt::Result {
        let name = &self.package_info.package;
        match &self.source {
            Source::Repository(r) => {
                write!(f, r#"{{ name = "{name}", repository = "{}" }}"#, r.name)
            }
            Source::GitHub { git, sha } => {
                write!(f, r#"{{ name = "{name}", git = "{git}", sha = "{sha}" }}"#)
            }
            Source::Local(path) => {
                write!(f, r#"{{ name = "{name}", path = "{}" }}"#, path.display())
            }
        }
    }
}

#[derive(Debug, Clone, PartialEq)]
enum Source<'a> {
    Repository(&'a RenvRepository),
    GitHub { git: String, sha: String },
    Local(PathBuf),
}

pub struct UnresolvedRenv<'a> {
    package_info: &'a PackageInfo,
    error: Box<dyn Error>,
}

impl fmt::Display for UnresolvedRenv<'_> {
    fn fmt(&self, f: &mut fmt::Formatter<'_>) -> fmt::Result {
        write!(
            f,
            "`{}` could not be resolved due to: {:?}",
            self.package_info.package, self.error
        )
    }
}

#[derive(Debug, thiserror::Error)]
#[error(transparent)]
pub enum FromJsonFileErrorKind {
    Io(#[from] std::io::Error),
    Parse(#[from] serde_json::Error),
}

#[derive(Debug, thiserror::Error)]
#[error("Error reading `{path}`")]
#[non_exhaustive]
pub struct FromJsonFileError {
    pub path: Box<Path>,
    pub source: FromJsonFileErrorKind,
}

#[cfg(test)]
mod tests {
    use super::RenvLock;

    #[test]
    fn test_renv_lock_parse() {
        let _renv_lock = RenvLock::parse_renv_lock("src/tests/renv/renv.lock").unwrap();
    }
}<|MERGE_RESOLUTION|>--- conflicted
+++ resolved
@@ -115,8 +115,7 @@
     ) -> (Vec<ResolvedRenv>, Vec<UnresolvedRenv>) {
         let mut resolved = Vec::new();
         let mut unresolved = Vec::new();
-<<<<<<< HEAD
-        for (_, package_info) in &self.packages {
+        for package_info in self.packages.values() {
             // if package is sourced from a repository and is a recommended package, do not attempt to resolve
             // TODO: add flag to resolve recommended packages
             if matches!(&package_info.source, RenvSource::Repository) && RECOMMENDED_PACKAGES.contains(&package_info.package.as_str()) {
@@ -131,19 +130,8 @@
                         repository_database,
                         &self.r.version,
                     )
-                    .map(|r| Source::Repository(r))
+                    .map(Source::Repository)
                 }
-=======
-        for package_info in self.packages.values() {
-            let res = match package_info.source {
-                RenvSource::Repository => resolve_repository(
-                    package_info,
-                    &self.r.repositories,
-                    repository_database,
-                    &self.r.version,
-                )
-                .map(Source::Repository),
->>>>>>> 648a9f35
                 RenvSource::GitHub => {
                     resolve_github(package_info).map(|(git, sha)| Source::GitHub { git, sha })
                 }
