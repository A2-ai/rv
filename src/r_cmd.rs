use std::collections::HashSet;
use std::io::Read;
use std::path::{Path, PathBuf};
use std::process::Command;
use std::str::FromStr;
use std::sync::{Arc, LazyLock, Mutex};
use std::time::Duration;
use std::{fs, thread};

use crate::sync::{LinkError, LinkMode};
use crate::{Cancellation, Version};
use regex::Regex;

static R_VERSION_RE: LazyLock<Regex> =
    LazyLock::new(|| Regex::new(r"(\d+)\.(\d+)\.(\d+)").unwrap());

/// Since we create process group for our tasks, they won't be shutdown when we exit rv
/// so we do need to keep some references to them around so we can kill them manually.
/// We use the pid since we can't clone the handle.
pub static ACTIVE_R_PROCESS_IDS: LazyLock<Arc<Mutex<HashSet<u32>>>> =
    LazyLock::new(|| Arc::new(Mutex::new(HashSet::new())));

fn find_r_version(output: &str) -> Option<Version> {
    R_VERSION_RE
        .captures(output)
        .and_then(|c| c.get(0))
        .and_then(|m| Version::from_str(m.as_str()).ok())
}

pub trait RCmd: Send + Sync {
    /// Installs a package and returns the combined output of stdout and stderr
    fn install(
        &self,
        folder: impl AsRef<Path>,
        library: impl AsRef<Path>,
        destination: impl AsRef<Path>,
        cancellation: Arc<Cancellation>,
    ) -> Result<String, InstallError>;

    fn get_r_library(&self) -> Result<PathBuf, LibraryError>;

    fn version(&self) -> Result<Version, VersionError>;
}

/// By default, doing ctrl+c on rv will kill it as well as all its child process.
/// To allow graceful shutdown, we create a process group in Unix and the equivalent on Windows
/// so we can control _how_ they get killed, and allow for a soft cancellation (eg we let
/// ongoing tasks finish but stop enqueuing/processing new ones.
fn spawn_isolated_r_command(r_path: &Option<PathBuf>) -> Command {
    let mut command = Command::new(r_path.as_ref().unwrap_or(&PathBuf::from("R")));

    #[cfg(unix)]
    {
        use std::os::unix::process::CommandExt;
        unsafe {
            command.pre_exec(|| {
                libc::setpgid(0, 0);
                Ok(())
            });
        }
    }

    #[cfg(windows)]
    {
        use std::os::windows::process::CommandExt;
        const CREATE_NEW_PROCESS_GROUP: u32 = 0x00000200;
        command.creation_flags(CREATE_NEW_PROCESS_GROUP);
    }

    command
}

pub fn kill_all_r_processes() {
    let process_ids = ACTIVE_R_PROCESS_IDS.lock().unwrap();

    for pid in process_ids.iter() {
        #[cfg(unix)]
        {
            unsafe {
                libc::kill((*pid) as i32, libc::SIGTERM);
            }
        }

        #[cfg(windows)]
        {
            let _ = Command::new("taskkill")
                .arg("/PID")
                .arg(pid.to_string())
                .arg("/F")
                .output();
        }
    }
}

#[derive(Debug, Clone, PartialEq, Default)]
pub struct RCommandLine {
    /// specifies the path to the R executable on the system. None indicates using "R" on the $PATH
    pub r: Option<PathBuf>,
}

pub fn find_r_version_command(r_version: &Version) -> Result<RCommandLine, VersionError> {
    let mut found_r_vers = Vec::new();
    // Give preference to the R version on the path
    if let Ok(path_r) = (RCommandLine { r: None }).version() {
        if r_version.hazy_match(&path_r) {
            log::debug!("R {r_version} found on the path");
            return Ok(RCommandLine { r: None });
        }
        found_r_vers.push(path_r.original);
    }

    // For windows, R installed/managed by rig is has the extension .bat
    if cfg!(windows) {
        if let Ok(rig_r) = (RCommandLine {
            r: Some(PathBuf::from("R.bat")),
        })
        .version()
        {
            if r_version.hazy_match(&rig_r) {
                log::debug!("R {r_version} found on the path from `rig`");
                return Ok(RCommandLine {
                    r: Some(PathBuf::from("R.bat")),
                });
            }
            found_r_vers.push(rig_r.original);
        }
    }

    let opt_r = PathBuf::from("/opt/R");
    if opt_r.is_dir() {
        // look through subdirectories of '/opt/R' for R binaries and check if the binary is the correct version
        // returns an RCommandLine struct with the path to the executable if found
        for path in fs::read_dir(opt_r)
            .map_err(|e| VersionError {
                source: VersionErrorKind::Io(e),
            })?
            .filter_map(Result::ok)
            .map(|p| p.path().join("bin/R"))
            .filter(|p| p.exists())
        {
            if let Ok(ver) = (RCommandLine {
                r: Some(path.clone()),
            })
            .version()
            {
                if r_version.hazy_match(&ver) {
                    log::debug!(" R {r_version} found at {}", path.display());
                    return Ok(RCommandLine { r: Some(path) });
                }
                found_r_vers.push(ver.original);
            }
        }
    }

    if found_r_vers.is_empty() {
        Err(VersionError {
            source: VersionErrorKind::NoR,
        })
    } else {
        found_r_vers.sort();
        found_r_vers.dedup();
        Err(VersionError {
            source: VersionErrorKind::NotCompatible(
                r_version.original.to_string(),
                found_r_vers.join(", "),
            ),
        })
    }
}

impl RCmd for RCommandLine {
    fn install(
        &self,
        source_folder: impl AsRef<Path>,
        library: impl AsRef<Path>,
        destination: impl AsRef<Path>,
        cancellation: Arc<Cancellation>,
    ) -> Result<String, InstallError> {
        // Always delete destination if it exists first to avoid issues with incomplete installs
        // except if it's the same as the library. This happens for local packages
        if library.as_ref() != destination.as_ref() {
            if destination.as_ref().is_dir() {
                fs::remove_dir_all(destination.as_ref())
                    .map_err(|e| InstallError::from_fs_io(e, destination.as_ref()))?;
            }
            fs::create_dir_all(destination.as_ref())
                .map_err(|e| InstallError::from_fs_io(e, destination.as_ref()))?;
        }

        // We move the source to a temp dir since compilation might create a lot of artifacts that
        // we don't want to keep around in the cache once we're done
        // We symlink if possible except on Windows
        let tmp_dir = tempfile::tempdir().map_err(|e| InstallError {
            source: InstallErrorKind::TempDir(e),
        })?;
        let link = LinkMode::symlink_if_possible();
        link.link_files("tmp_build", &source_folder, tmp_dir.path())
            .map_err(|e| InstallError {
                source: InstallErrorKind::LinkError(e),
            })?;

        let library = library.as_ref().canonicalize().map_err(|e| InstallError {
            source: InstallErrorKind::Command(e),
        })?;

        let (recv, send) =
            std::io::pipe().map_err(|e| InstallError::from_fs_io(e, destination.as_ref()))?;
        let mut command = spawn_isolated_r_command(&self.r);
        command
            .arg("CMD")
            .arg("INSTALL")
            // This is where it will be installed
            .arg(format!(
                "--library={}",
                destination.as_ref().to_string_lossy()
            ))
            .arg("--use-vanilla")
            .arg("--strip")
            .arg("--strip-lib")
            .arg(tmp_dir.path())
            // Override where R should look for deps
            .env("R_LIBS_SITE", &library)
            .env("R_LIBS_USER", &library)
            .env("_R_SHLIB_STRIP_", "true")
            .stdout(
                send.try_clone()
                    .map_err(|e| InstallError::from_fs_io(e, destination.as_ref()))?,
            )
            .stderr(send);

        let mut handle = command.spawn().map_err(|e| InstallError {
            source: InstallErrorKind::Command(e),
        })?;

        let pid = handle.id();

        {
            let mut process_ids = ACTIVE_R_PROCESS_IDS.lock().unwrap();
            process_ids.insert(pid);
        }

        // deadlock otherwise according to os_pipe docs
        drop(command);

        // Read output in a separate thread to avoid blocking on pipe buffers
        let output_handle = {
            let mut recv = recv;
            thread::spawn(move || {
                let mut output = String::new();
                let _ = recv.read_to_string(&mut output);
                output
            })
        };

        let cleanup = |output| {
            {
                let mut process_ids = ACTIVE_R_PROCESS_IDS.lock().unwrap();
                process_ids.remove(&pid);
            }

            if destination.as_ref().is_dir() {
<<<<<<< HEAD
=======
                // We ignore that error intentionally since we want to keep the one from CLI
>>>>>>> 01b1f4c9
                if let Err(e) = fs::remove_dir_all(destination.as_ref()) {
                    log::error!(
                        "Failed to remove directory `{}` after R CMD INSTALL failed: {e}. Delete this folder manually",
                        destination.as_ref().display()
                    );
                }
            }
            return Err(InstallError {
                source: InstallErrorKind::InstallationFailed(output),
            });
        };

        // Poll for completion or cancellation
        loop {
            // Did the command finish?
            match handle.try_wait() {
                Ok(Some(status)) => {
                    {
                        let mut process_ids = ACTIVE_R_PROCESS_IDS.lock().unwrap();
                        process_ids.remove(&pid);
                    }
                    // Process finished, get the output from the reading thread
                    let output = output_handle.join().unwrap();

                    if !status.success() {
                        return cleanup(output);
                    }

                    return Ok(output);
                }
                Ok(None) => {
                    // Process still running, check for cancellation
                    if cancellation.is_soft_cancellation() {
                        // On soft cancellation, let R finish naturally
                        // On hard cancellation, rv will kill
                        let status = handle.wait().unwrap();
                        let output = output_handle.join().unwrap();

                        if !status.success() {
                            return cleanup(output);
                        }

                        return Ok(output);
                    }

                    // Sleep briefly to avoid busy waiting
                    thread::sleep(Duration::from_millis(100));
                }
                Err(e) => {
                    return Err(InstallError {
                        source: InstallErrorKind::Command(e),
                    });
                }
            }
        }
    }

    fn get_r_library(&self) -> Result<PathBuf, LibraryError> {
        let output = Command::new(self.r.as_ref().unwrap_or(&PathBuf::from("R")))
            .arg("RHOME")
            .output()
            .map_err(|e| LibraryError {
                source: LibraryErrorKind::Io(e),
            })?;

        let stdout = std::str::from_utf8(if cfg!(windows) {
            &output.stderr
        } else {
            &output.stdout
        })
        .map_err(|e| LibraryError {
            source: LibraryErrorKind::Utf8(e),
        })?;

        let lib_path = PathBuf::from(stdout.trim()).join("library");

        if lib_path.is_dir() {
            Ok(lib_path)
        } else {
            Err(LibraryError {
                source: LibraryErrorKind::NotFound,
            })
        }
    }

    fn version(&self) -> Result<Version, VersionError> {
        let output = Command::new(self.r.as_ref().unwrap_or(&PathBuf::from("R")))
            .arg("--version")
            .output()
            .map_err(|e| VersionError {
                source: VersionErrorKind::Io(e),
            })?;

        // R.bat on Windows will write to stderr rather than stdout for some reasons
        let stdout = std::str::from_utf8(if cfg!(windows) {
            &output.stderr
        } else {
            &output.stdout
        })
        .map_err(|e| VersionError {
            source: VersionErrorKind::Utf8(e),
        })?;
        if let Some(v) = find_r_version(stdout) {
            Ok(v)
        } else {
            Err(VersionError {
                source: VersionErrorKind::NotFound,
            })
        }
    }
}

#[derive(Debug, thiserror::Error)]
#[error(transparent)]
#[non_exhaustive]
pub struct InstallError {
    pub source: InstallErrorKind,
}

impl InstallError {
    pub fn from_fs_io(error: std::io::Error, path: &Path) -> Self {
        Self {
            source: InstallErrorKind::File {
                error,
                path: path.to_path_buf(),
            },
        }
    }
}

#[derive(Debug, thiserror::Error)]
pub enum InstallErrorKind {
    #[error("IO error: {error} ({path})")]
    File {
        error: std::io::Error,
        path: PathBuf,
    },
    #[error(transparent)]
    LinkError(LinkError),
    #[error("Failed to create or copy files to temp directory: {0}")]
    TempDir(std::io::Error),
    #[error("Command failed: {0}")]
    Command(std::io::Error),
    #[error(transparent)]
    Utf8(#[from] std::str::Utf8Error),
    #[error("Installation failed: {0}")]
    InstallationFailed(String),
    #[error("Installation cancelled by user")]
    Cancelled,
}

#[derive(Debug, thiserror::Error)]
#[error("Failed to get R version")]
#[non_exhaustive]
pub struct VersionError {
    pub source: VersionErrorKind,
}

#[derive(Debug, thiserror::Error)]
#[error(transparent)]
pub enum VersionErrorKind {
    Io(#[from] std::io::Error),
    Utf8(#[from] std::str::Utf8Error),
    #[error("Version not found in R --version output")]
    NotFound,
    #[error("R not found on system")]
    NoR,
    #[error(
        "Specified R version ({0}) does not match any available versions found on the system ({1})"
    )]
    NotCompatible(String, String),
}

#[derive(Debug, thiserror::Error)]
#[error("Failed to get R version")]
#[non_exhaustive]
pub struct LibraryError {
    pub source: LibraryErrorKind,
}

#[derive(Debug, thiserror::Error)]
#[error(transparent)]
pub enum LibraryErrorKind {
    Io(#[from] std::io::Error),
    Utf8(#[from] std::str::Utf8Error),
    #[error("Library for current R not found")]
    NotFound,
}

#[allow(unused_imports, unused_variables)]
mod tests {
    use super::*;

    #[test]
    fn can_read_r_version() {
        let r_response = r#"/
R version 4.4.1 (2024-06-14) -- "Race for Your Life"
Copyright (C) 2024 The R Foundation for Statistical Computing
Platform: x86_64-pc-linux-gnu

R is free software and comes with ABSOLUTELY NO WARRANTY.
You are welcome to redistribute it under the terms of the
GNU General Public License versions 2 or 3.
For more information about these matters see
https://www.gnu.org/licenses/."#;
        assert_eq!(
            find_r_version(r_response).unwrap(),
            "4.4.1".parse::<Version>().unwrap()
        )
    }

    #[test]
    fn r_not_found() {
        let r_response = r#"/
Command 'R' is available in '/usr/local/bin/R'
The command could not be located because '/usr/local/bin' is not included in the PATH environment variable.
R: command not found"#;
        assert!(find_r_version(r_response).is_none());
    }
}<|MERGE_RESOLUTION|>--- conflicted
+++ resolved
@@ -259,10 +259,7 @@
             }
 
             if destination.as_ref().is_dir() {
-<<<<<<< HEAD
-=======
                 // We ignore that error intentionally since we want to keep the one from CLI
->>>>>>> 01b1f4c9
                 if let Err(e) = fs::remove_dir_all(destination.as_ref()) {
                     log::error!(
                         "Failed to remove directory `{}` after R CMD INSTALL failed: {e}. Delete this folder manually",
