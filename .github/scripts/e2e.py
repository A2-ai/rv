import os
import subprocess
<<<<<<< HEAD
import re
=======
import json
>>>>>>> c8daf27a

INIT_FOLDER = "init"
CONFIG_FILE = "rproject.toml"
RV_REPO_1 = "{ alias = 'repo1', url = 'https://a2-ai.github.io/rv-test-repo/repo1'}"
RV_REPO_2 = "{ alias = 'repo2', url = 'https://a2-ai.github.io/rv-test-repo/repo2'}"

def run_cmd(cmd = [str]):
    result = subprocess.run(cmd, capture_output=True, text=True)
    print(result.stderr)
    print(result.stdout)
    if result.returncode != 0:
        print(f"Command failed with error: {result.stderr}")
        exit(1)
    
    return result.stdout

def run_rv_cmd(cmd = str, args = [str]):
    print(f">> Running rv {cmd}")
    command = ["rv", cmd, "-vvv"] + args
    return run_cmd(command)
    

def run_r_script(script = str):
    print(f">> Running R script: {script}")
    command = ["Rscript", "-e", script]
    return run_cmd(command)

def edit_r_version(file_path: str, r_version: str) -> None:
    with open(file_path, "r") as f:
        content = f.read()

    # Replace the first r_version value anywhere in the file
    updated = re.sub(
        r'(\br_version\s*=\s*")[^"]+(")',
        rf'\g<1>{r_version}\g<2>',
        content,
        count=1,
    )

    with open(file_path, "w") as f:
        f.write(updated)
        
def check_r_profile(r_versions_match = bool):
    if r_versions_match:
        expected_lib_elem = f"{INIT_FOLDER}/rv/library"
    else:
        expected_lib_elem = "__rv_R_mismatch"
        
    if expected_lib_elem not in run_r_script(".libPaths()"):
        print(f".libPaths not set correctly upon init")
        exit(1)

    if "rv-test-repo/repo2" not in run_r_script("getOption('repos')"):
        print(f"repos not set correctly upon init")
        exit(1)

def run_test():
    os.environ["PATH"] = f"{os.path.abspath('./target/release')}:{os.environ.get('PATH', '')}"
    run_rv_cmd("init", [INIT_FOLDER, "--no-repositories", "--force"])
    original_dir = os.getcwd()
    os.chdir(INIT_FOLDER)
    
    
    try: 
        run_rv_cmd("configure", ["repository", "add", "repo2", "--url", "https://a2-ai.github.io/rv-test-repo/repo2"])
        run_r_script("source('.Rprofile')")
        check_r_profile(True)
        run_r_script(".rv$add('rv.git.pkgA', dry_run=TRUE)")
        summary = run_rv_cmd("summary", [])
        if "Installed: 0/0" not in summary:
            print("rv add --dry-run effected the config")
            
        run_rv_cmd("add", ["rv.git.pkgA", "--no-sync"])
        summary = run_rv_cmd("summary", [])
        if "Installed: 0/1" not in summary:
            print(f"rv add --no-sync did not behave as expected")
            
        run_rv_cmd("add", ["rv.git.pkgA"])
        run_rv_cmd("configure", ["repository", "add", "repo1", "--url", "https://a2-ai.github.io/rv-test-repo/repo1", "--first"])
        res = run_rv_cmd("sync", [])
        if "Nothing to do" not in res:
            print("Adding repo caused re-sync")
            exit(1)
        res = run_rv_cmd("upgrade", [])
        if "- rv.git.pkgA" not in res or "+ rv.git.pkgA (0.0.5" not in res or "from https://a2-ai.github.io/rv-test-repo/repo1)" not in res:
            print("Upgrade did not behave as expected")
<<<<<<< HEAD
            exit(1)
        
        edit_r_version(CONFIG_FILE, "4.3")
        run_r_script("source('.Rprofile')")
        check_r_profile(False)
=======
            
        res = run_rv_cmd("cache", ["--json"])
        cache_data = json.loads(res)
        
        for repo in cache_data.get("repositories", []):
            if not repo["path"].endswith(repo["hash"]):
                print(f"Path {repo['path']} does not end with hash {repo['hash']}")
                exit(1)
        
>>>>>>> c8daf27a
    finally:
        os.chdir(original_dir)

if __name__ == "__main__":
    exit(run_test())<|MERGE_RESOLUTION|>--- conflicted
+++ resolved
@@ -1,10 +1,8 @@
 import os
 import subprocess
-<<<<<<< HEAD
 import re
-=======
 import json
->>>>>>> c8daf27a
+
 
 INIT_FOLDER = "init"
 CONFIG_FILE = "rproject.toml"
@@ -91,13 +89,7 @@
         res = run_rv_cmd("upgrade", [])
         if "- rv.git.pkgA" not in res or "+ rv.git.pkgA (0.0.5" not in res or "from https://a2-ai.github.io/rv-test-repo/repo1)" not in res:
             print("Upgrade did not behave as expected")
-<<<<<<< HEAD
             exit(1)
-        
-        edit_r_version(CONFIG_FILE, "4.3")
-        run_r_script("source('.Rprofile')")
-        check_r_profile(False)
-=======
             
         res = run_rv_cmd("cache", ["--json"])
         cache_data = json.loads(res)
@@ -105,9 +97,12 @@
         for repo in cache_data.get("repositories", []):
             if not repo["path"].endswith(repo["hash"]):
                 print(f"Path {repo['path']} does not end with hash {repo['hash']}")
-                exit(1)
-        
->>>>>>> c8daf27a
+                exit(1)        
+         
+        edit_r_version(CONFIG_FILE, "4.3")
+        run_r_script("source('.Rprofile')")
+        check_r_profile(False)
+
     finally:
         os.chdir(original_dir)
 
