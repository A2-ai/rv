[package]
name = "rv"
version = "0.1.0"
edition = "2021"

[dependencies]
toml = "0.8"
serde_json = "1"
# To write the lockfile in the way we want + add/remove things from rproject.toml
toml_edit = "0.22.22"
serde = { version = "1", features = ["derive"] }
# There's a regex to grab the R version from a string
regex = "1"
# To find the cache directory for each OS
etcetera = "0.8.0"
# Sets some spec like data in the cache dir
cachedir = "0.3"
# We base64 encode repo URLs for use as cache dir
base64 = "0.22"
# To get the OS name, version etc
os_info = "3.9.1"
# We use bincode to serialize package databases to disk
bincode = "1"
thiserror = "2"
# We use url to parse the repository url for linux binaries and queries
url = "2.5.4"
fs-err = "3"
walkdir = "2"
os_pipe = "1"
tempfile = "3"
git2 = "0.20.0"
reflink-copy = "0.1"
log = "0.4"
filetime = "0.2.25"
# Handling tarballs from repositories or direct url sources
flate2 = "1"
tar = "0.4"
ureq = "2"
sha2 = "0.10"

clap = { version = "4", features = ["derive"], optional = true }
clap-verbosity-flag = { version = "3", optional = true }
rayon = { version = "1", optional = true }
anyhow = { version = "1", optional = true }
env_logger = { version = "0.11", optional = true }
crossbeam = { version = "0.8", optional = true }
num_cpus = { version = "1", optional = true }
<<<<<<< HEAD
flate2 = { version = "1", optional = true }
tar = { version = "0.4", optional = true }
jiff = { version = "0.1", optional = true }
=======
>>>>>>> 464b0b4a

[features]
cli = [
    "dep:clap",
    "dep:rayon",
    "dep:anyhow",
    "dep:clap-verbosity-flag",
    "dep:env_logger",
    "dep:crossbeam",
    "dep:num_cpus",
<<<<<<< HEAD
    "dep:flate2",
    "dep:tar",
    "dep:jiff",
=======
>>>>>>> 464b0b4a
]

[dev-dependencies]
insta = "1"
mockito = "1"

[[bin]]
name = "rv"
required-features = ["cli"]<|MERGE_RESOLUTION|>--- conflicted
+++ resolved
@@ -45,12 +45,7 @@
 env_logger = { version = "0.11", optional = true }
 crossbeam = { version = "0.8", optional = true }
 num_cpus = { version = "1", optional = true }
-<<<<<<< HEAD
-flate2 = { version = "1", optional = true }
-tar = { version = "0.4", optional = true }
 jiff = { version = "0.1", optional = true }
-=======
->>>>>>> 464b0b4a
 
 [features]
 cli = [
@@ -61,12 +56,7 @@
     "dep:env_logger",
     "dep:crossbeam",
     "dep:num_cpus",
-<<<<<<< HEAD
-    "dep:flate2",
-    "dep:tar",
     "dep:jiff",
-=======
->>>>>>> 464b0b4a
 ]
 
 [dev-dependencies]
