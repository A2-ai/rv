[package]
name = "rv"
version = "0.1.0"
edition = "2021"

[dependencies]
toml = "0.8"
serde = { version = "1", features = ["derive"] }
# There's a regex to grab the R version from a string
regex = "1"
# To find the cache directory for each OS
etcetera = "0.8.0"
# Sets some spec like data in the cache dir
cachedir = "0.3"
# We base64 encode repo URLs for use as cache dir
base64 = "0.22"
# To get the OS name, version etc
os_info = "3.9.1"
# We use bincode to serialize package databases to disk
bincode = "1"
thiserror = "2"
<<<<<<< HEAD
# We use url to parse the repository url for linux binaries and queries
url = "2.5.4"
=======
fs-err = "3"
walkdir = "2"
>>>>>>> df8764c3

clap = { version = "4", features = ["derive"], optional = true }
clap-verbosity-flag = { version = "3", optional = true }
rayon = { version = "1", optional = true }
anyhow = { version = "1", optional = true }
ureq = { version = "2", optional = true }
env_logger = { version = "0.11", optional = true }
log = { version = "0.4", optional = true }
crossbeam = { version = "0.8", optional = true }
num_cpus = { version = "1", optional = true }
flate2 = { version = "1", optional = true }
tar = { version = "0.4", optional = true }
tempfile = { version = "3", optional = true }
# Linking using clone
reflink-copy = { version = "0.1", optional = true }

[features]
cli = [
    "dep:clap",
    "dep:rayon",
    "dep:anyhow",
    "dep:ureq",
    "dep:clap-verbosity-flag",
    "dep:env_logger",
    "dep:log",
    "dep:crossbeam",
    "dep:num_cpus",
    "dep:flate2",
    "dep:tar",
    "dep:tempfile",
    "dep:reflink-copy",
]

[dev-dependencies]
insta = "1"
mockito = "1.0"

[[bin]]
name = "rv"
required-features = ["cli"]<|MERGE_RESOLUTION|>--- conflicted
+++ resolved
@@ -19,13 +19,10 @@
 # We use bincode to serialize package databases to disk
 bincode = "1"
 thiserror = "2"
-<<<<<<< HEAD
 # We use url to parse the repository url for linux binaries and queries
 url = "2.5.4"
-=======
 fs-err = "3"
 walkdir = "2"
->>>>>>> df8764c3
 
 clap = { version = "4", features = ["derive"], optional = true }
 clap-verbosity-flag = { version = "3", optional = true }
